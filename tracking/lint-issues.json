--- conflicted
+++ resolved
@@ -30,25 +30,6 @@
         "message": "Caution: `inquirer` also has a named export `prompt`. Check if you meant to write `import {prompt} from 'inquirer'` instead."
       }
     ],
-<<<<<<< HEAD
-    "src/cli/commands/fix.command.ts": [
-      {
-        "line": 96,
-        "column": 9,
-        "rule": "@typescript-eslint/no-unused-vars",
-        "severity": "error",
-        "message": "'fileSystemService' is assigned a value but never used."
-      },
-      {
-        "line": 97,
-        "column": 9,
-        "rule": "@typescript-eslint/no-unused-vars",
-        "severity": "error",
-        "message": "'templateService' is assigned a value but never used."
-      }
-    ],
-=======
->>>>>>> 67ae0116
     "src/cli/commands/new.command.ts": [
       {
         "line": 122,
