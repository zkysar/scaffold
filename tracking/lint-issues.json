--- conflicted
+++ resolved
@@ -120,8 +120,6 @@
         "message": "Unexpected any. Specify a different type."
       }
     ],
-<<<<<<< HEAD
-=======
     "src/cli/utils/template-selector.ts": [
       {
         "line": 87,
@@ -138,7 +136,6 @@
         "message": "Caution: `inquirer` also has a named export `prompt`. Check if you meant to write `import {prompt} from 'inquirer'` instead."
       }
     ],
->>>>>>> 0f92a6ba
     "src/di/container.ts": [
       {
         "line": 15,
