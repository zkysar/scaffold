--- conflicted
+++ resolved
@@ -353,8 +353,6 @@
     // Apply environment overrides
     this.applyEnvironmentOverrides(effective);
 
-<<<<<<< HEAD
-=======
     // Set the scope based on what real configurations we have
     if (hasRealProject) {
       effective.scope = ConfigLevel.PROJECT;
@@ -364,61 +362,7 @@
       effective.scope = ConfigLevel.GLOBAL;
     }
 
->>>>>>> ac9ec9e7
     return effective;
   }
 
-  private applyEnvironmentOverrides(config: ScaffoldConfig): void {
-    // Apply common environment overrides
-    const overrides = [
-      'preferences.colorOutput',
-      'preferences.verboseOutput',
-      'preferences.strictModeDefault',
-      'preferences.confirmDestructive',
-      'preferences.backupBeforeSync',
-      'paths.templatesDir',
-      'paths.cacheDir',
-      'paths.backupDir',
-      'defaults.gitIgnore',
-    ];
-
-    // Also check for any SCAFFOLD_* environment variables
-    Object.keys(process.env).forEach(envKey => {
-      if (envKey.startsWith('SCAFFOLD_')) {
-        // Convert environment key back to nested key
-        const configKey = envKey
-          .replace('SCAFFOLD_', '')
-          .toLowerCase()
-          .replace(/_/g, '.');
-
-        if (!overrides.includes(configKey)) {
-          overrides.push(configKey);
-        }
-      }
-    });
-
-    for (const key of overrides) {
-      const envValue = this.getEnvironmentOverride(key);
-      if (envValue !== undefined) {
-        this.setNestedValue(config, key, envValue);
-      }
-    }
-  }
-
-  private getEnvironmentOverride(key: string): any {
-    // Convert nested keys to environment variable format
-    // e.g., "preferences.colorOutput" → "SCAFFOLD_PREFERENCES_COLOR_OUTPUT"
-    const envKey = 'SCAFFOLD_' + key.toUpperCase().replace(/\./g, '_');
-    const envValue = process.env[envKey];
-
-    if (envValue === undefined) return undefined;
-
-    // Try to parse as JSON for complex values
-    try {
-      return JSON.parse(envValue);
-    } catch {
-      // Return as string for simple values
-      return envValue;
-    }
-  }
 }