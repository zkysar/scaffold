/**
 * Contract tests for 'scaffold extend' command
 * Tests MUST fail initially as no implementation exists yet (TDD)
 */

<<<<<<< HEAD
import { createExtendCommand } from '../../../src/cli/commands/extend.command';

import { logger } from '@/lib/logger';
=======
import { createExtendCommand } from '@/cli/commands/extend.command';
>>>>>>> ac9ec9e7
import {
  createMockFileSystem,
  createMockConsole,
  CommandResult,
} from '@tests/helpers/cli-helpers';
import mockFs from 'mock-fs';
import { Command } from 'commander';

// Helper function to execute command and capture result
async function executeCommand(
  command: Command,
  args: string[]
): Promise<CommandResult> {
  return new Promise(resolve => {
    const originalExit = process.exit;
    let exitCode = 0;

    // Mock process.exit to capture exit codes
    process.exit = jest.fn((code?: number) => {
      exitCode = code || 0;
      resolve({ code: exitCode, message: '', data: null });
      return undefined as never;
    }) as any;

    try {
      // Parse arguments with the command
      command.parse(args, { from: 'user' });
      // If we get here, command succeeded
      resolve({ code: 0, message: '', data: null });
    } catch (error) {
      resolve({
        code: 1,
        message: error instanceof Error ? error.message : String(error),
        data: null,
      });
    } finally {
      process.exit = originalExit;
    }
  });
}

describe('scaffold extend command contract', () => {
  let mockConsole: ReturnType<typeof createMockConsole>;

  beforeEach(() => {
    mockConsole = createMockConsole();
    // Replace global console with our mock
    Object.assign(console, mockConsole.mockConsole);
  });

  afterEach(() => {
    mockFs.restore();
    jest.restoreAllMocks();
  });

  describe('successful extend scenarios', () => {
    it('should extend current directory when no project path provided', async () => {
      // Arrange
      const mockFileSystem = createMockFileSystem({
        '/current/dir': {
          '.scaffold': {
            'manifest.json': JSON.stringify({
              version: '1.0.0',
              projectName: 'test-project',
              templates: [
                {
                  name: 'base',
                  version: '1.0.0',
                  appliedAt: '2023-01-01T00:00:00.000Z',
                },
              ],
              variables: {},
              created: '2023-01-01T00:00:00.000Z',
              updated: '2023-01-01T00:00:00.000Z',
              history: [],
            }),
          },
          src: {},
        },
        '/home/.scaffold/templates': {
          'react.json': JSON.stringify({
            name: 'react',
            version: '1.0.0',
            folders: ['src/components'],
            files: [
              {
                path: 'src/App.tsx',
                template: 'export default function App() {}',
              },
            ],
            variables: [],
            rules: { strict: true },
          }),
        },
      });
      mockFs(mockFileSystem);

      // Mock process.cwd()
      jest.spyOn(process, 'cwd').mockReturnValue('/current/dir');

      // Act
      const command = createExtendCommand();
      const result = await executeCommand(command, ['--template', 'react']);

      // Assert
      expect(result.code).toBe(0);
      expect(mockConsole.logs.join(' ')).toContain('Command structure created');
    });

    it('should extend specified project directory', async () => {
      // Arrange
      const mockFileSystem = createMockFileSystem({
        '/test-project': {
          '.scaffold': {
            'manifest.json': JSON.stringify({
              version: '1.0.0',
              projectName: 'test-project',
              templates: [
                {
                  name: 'base',
                  version: '1.0.0',
                  appliedAt: '2023-01-01T00:00:00.000Z',
                },
              ],
              variables: {},
              created: '2023-01-01T00:00:00.000Z',
              updated: '2023-01-01T00:00:00.000Z',
              history: [],
            }),
          },
        },
        '/home/.scaffold/templates': {
          'typescript.json': JSON.stringify({
            name: 'typescript',
            version: '1.0.0',
            folders: [],
            files: [
              { path: 'tsconfig.json', template: '{"compilerOptions": {}}' },
            ],
            variables: [],
            rules: { strict: true },
          }),
        },
      });
      mockFs(mockFileSystem);

      // Act
      const command = createExtendCommand();
      const result = await executeCommand(command, [
        '/test-project',
        '--template',
        'typescript',
      ]);

      // Assert
      expect(result.code).toBe(0);
      expect(mockConsole.logs.join(' ')).toContain('Command structure created');
      expect(mockConsole.logs.join(' ')).toContain('typescript');
    });

    it('should show detailed output in verbose mode', async () => {
      // Arrange
      const mockFileSystem = createMockFileSystem({
        '/test-project': {
          '.scaffold': {
            'manifest.json': JSON.stringify({
              version: '1.0.0',
              projectName: 'test-project',
              templates: [
                {
                  name: 'base',
                  version: '1.0.0',
                  appliedAt: '2023-01-01T00:00:00.000Z',
                },
              ],
              variables: {},
              created: '2023-01-01T00:00:00.000Z',
              updated: '2023-01-01T00:00:00.000Z',
              history: [],
            }),
          },
        },
      });
      mockFs(mockFileSystem);

      // Act
      const command = createExtendCommand();
      const result = await executeCommand(command, [
        '/test-project',
        '--template',
        'react',
        '--verbose',
      ]);

      // Assert
      expect(result.code).toBe(0);
      expect(mockConsole.logs.join(' ')).toContain('Extending project');
      expect(mockConsole.logs.join(' ')).toContain('/test-project');
    });

    it('should show what would be extended in dry-run mode', async () => {
      // Arrange
      const mockFileSystem = createMockFileSystem({
        '/test-project': {
          '.scaffold': {
            'manifest.json': JSON.stringify({
              version: '1.0.0',
              projectName: 'test-project',
              templates: [
                {
                  name: 'base',
                  version: '1.0.0',
                  appliedAt: '2023-01-01T00:00:00.000Z',
                },
              ],
              variables: {},
              created: '2023-01-01T00:00:00.000Z',
              updated: '2023-01-01T00:00:00.000Z',
              history: [],
            }),
          },
        },
      });
      mockFs(mockFileSystem);

      // Act
      const command = createExtendCommand();
      const result = await executeCommand(command, [
        '/test-project',
        '--template',
        'react',
        '--dry-run',
      ]);

      // Assert
      expect(result.code).toBe(0);
      expect(mockConsole.logs.join(' ')).toContain('DRY RUN');
      expect(mockConsole.logs.join(' ')).toContain('Would extend project with');
      expect(mockConsole.logs.join(' ')).toContain('test-project');
      expect(mockConsole.logs.join(' ')).toContain('react');
    });

    it('should support force mode without confirmation prompts', async () => {
      // Arrange
      const mockFileSystem = createMockFileSystem({
        '/test-project': {
          '.scaffold': {
            'manifest.json': JSON.stringify({
              version: '1.0.0',
              projectName: 'test-project',
              templates: [
                {
                  name: 'base',
                  version: '1.0.0',
                  appliedAt: '2023-01-01T00:00:00.000Z',
                },
              ],
              variables: {},
              created: '2023-01-01T00:00:00.000Z',
              updated: '2023-01-01T00:00:00.000Z',
              history: [],
            }),
          },
        },
      });
      mockFs(mockFileSystem);

      // Act
      const command = createExtendCommand();
      const result = await executeCommand(command, [
        '/test-project',
        '--template',
        'react',
        '--force',
      ]);

      // Assert
      expect(result.code).toBe(0);
      expect(mockConsole.logs.join(' ')).toContain('Command structure created');
    });

    it('should accept template variables as JSON string', async () => {
      // Arrange
      const mockFileSystem = createMockFileSystem({
        '/test-project': {
          '.scaffold': {
            'manifest.json': JSON.stringify({
              version: '1.0.0',
              projectName: 'test-project',
              templates: [
                {
                  name: 'base',
                  version: '1.0.0',
                  appliedAt: '2023-01-01T00:00:00.000Z',
                },
              ],
              variables: {},
              created: '2023-01-01T00:00:00.000Z',
              updated: '2023-01-01T00:00:00.000Z',
              history: [],
            }),
          },
        },
      });
      mockFs(mockFileSystem);

      const variables = JSON.stringify({
        author: 'John Doe',
        version: '2.0.0',
      });

      // Act
      const command = createExtendCommand();
      const result = await executeCommand(command, [
        '/test-project',
        '--template',
        'custom',
        '--variables',
        variables,
        '--dry-run',
      ]);

      // Assert
      expect(result.code).toBe(0);
      expect(mockConsole.logs.join(' ')).toContain('DRY RUN');
      expect(mockConsole.logs.join(' ')).toContain('custom');
    });
  });

  describe('error scenarios', () => {
    it('should fail when project directory does not exist (exit code 1)', async () => {
      // Arrange
      const mockFileSystem = createMockFileSystem({});
      mockFs(mockFileSystem);

      // Act
      const command = createExtendCommand();
      const result = await executeCommand(command, [
        '/nonexistent-project',
        '--template',
        'react',
      ]);

      // Assert
      expect(result.code).toBe(1);
      expect(mockConsole.errors.join(' ')).toContain('Error');
      expect(mockConsole.errors.join(' ')).toContain('does not exist');
    });

    it('should fail when project is not scaffold-managed (exit code 1)', async () => {
      // Arrange
      const mockFileSystem = createMockFileSystem({
        '/regular-project': {
          'package.json': '{"name": "regular-project"}',
          src: {
            'index.js': 'logger.info("hello");',
          },
        },
      });
      mockFs(mockFileSystem);

      // Act
      const command = createExtendCommand();
      const result = await executeCommand(command, [
        '/regular-project',
        '--template',
        'react',
      ]);

      // Assert
      expect(result.code).toBe(1);
      expect(mockConsole.errors.join(' ')).toContain('Error');
      expect(mockConsole.errors.join(' ')).toContain(
        'Not a scaffold-managed project'
      );
      expect(mockConsole.logs.join(' ')).toContain('Use "scaffold new"');
    });

    it('should fail when template is not specified (exit code 1)', async () => {
      // Arrange
      const mockFileSystem = createMockFileSystem({
        '/test-project': {
          '.scaffold': {
            'manifest.json': JSON.stringify({
              version: '1.0.0',
              projectName: 'test-project',
              templates: [],
              variables: {},
              created: '2023-01-01T00:00:00.000Z',
              updated: '2023-01-01T00:00:00.000Z',
              history: [],
            }),
          },
        },
      });
      mockFs(mockFileSystem);

      // Act
      const command = createExtendCommand();
      const result = await executeCommand(command, ['/test-project']);

      // Assert
      expect(result.code).toBe(1);
      expect(mockConsole.errors.join(' ')).toContain('Error');
      expect(mockConsole.errors.join(' ')).toContain('Template is required');
      expect(mockConsole.logs.join(' ')).toContain('Usage: scaffold extend');
    });

    it('should fail when variables JSON is malformed', async () => {
      // Arrange
      const mockFileSystem = createMockFileSystem({
        '/test-project': {
          '.scaffold': {
            'manifest.json': JSON.stringify({
              version: '1.0.0',
              projectName: 'test-project',
              templates: [],
              variables: {},
              created: '2023-01-01T00:00:00.000Z',
              updated: '2023-01-01T00:00:00.000Z',
              history: [],
            }),
          },
        },
      });
      mockFs(mockFileSystem);

      // Act
      const command = createExtendCommand();
      const result = await executeCommand(command, [
        '/test-project',
        '--template',
        'react',
        '--variables',
        'invalid json {',
      ]);

      // Assert
      expect(result.code).toBe(1);
      expect(mockConsole.errors.join(' ')).toContain('Error');
      expect(mockConsole.errors.join(' ')).toContain('Invalid variables JSON');
    });

    it('should handle malformed manifest file', async () => {
      // Arrange
      const mockFileSystem = createMockFileSystem({
        '/broken-project': {
          '.scaffold': {
            'manifest.json': 'invalid json {',
          },
        },
      });
      mockFs(mockFileSystem);

      // Act
      const command = createExtendCommand();
      const result = await executeCommand(command, [
        '/broken-project',
        '--template',
        'react',
      ]);

      // Assert
      expect(result.code).toBe(1);
      expect(mockConsole.errors.join(' ')).toContain('Error');
    });

    it('should handle permission denied errors', async () => {
      // Arrange
      const mockFileSystem = createMockFileSystem({
        '/readonly-project': mockFs.directory({
          mode: 0o444, // read-only
          items: {
            '.scaffold': {
              'manifest.json': JSON.stringify({
                version: '1.0.0',
                projectName: 'readonly-project',
                templates: [],
                variables: {},
                created: '2023-01-01T00:00:00.000Z',
                updated: '2023-01-01T00:00:00.000Z',
                history: [],
              }),
            },
          },
        }),
      });
      mockFs(mockFileSystem);

      // Act
      const command = createExtendCommand();
      const result = await executeCommand(command, [
        '/readonly-project',
        '--template',
        'react',
      ]);

      // Assert - Should fail due to write permissions
      expect([0, 1]).toContain(result.code); // Could be 0 or 1 depending on implementation
    });
  });

  describe('edge cases', () => {
    it('should handle relative project paths', async () => {
      // Arrange
      const mockFileSystem = createMockFileSystem({
        '/current/dir': {},
        '/current/project': {
          '.scaffold': {
            'manifest.json': JSON.stringify({
              version: '1.0.0',
              projectName: 'project',
              templates: [],
              variables: {},
              created: '2023-01-01T00:00:00.000Z',
              updated: '2023-01-01T00:00:00.000Z',
              history: [],
            }),
          },
        },
      });
      mockFs(mockFileSystem);

      // Mock process.cwd()
      jest.spyOn(process, 'cwd').mockReturnValue('/current/dir');

      // Act
      const command = createExtendCommand();
      const result = await executeCommand(command, [
        './project',
        '--template',
        'react',
      ]);

      // Assert
      expect(result.code).toBe(0);
      expect(mockConsole.logs.join(' ')).toContain('Command structure created');
    });

    it('should handle empty project directory with manifest', async () => {
      // Arrange
      const mockFileSystem = createMockFileSystem({
        '/empty-project': {
          '.scaffold': {
            'manifest.json': JSON.stringify({
              version: '1.0.0',
              projectName: 'empty-project',
              templates: [],
              variables: {},
              created: '2023-01-01T00:00:00.000Z',
              updated: '2023-01-01T00:00:00.000Z',
              history: [],
            }),
          },
        },
      });
      mockFs(mockFileSystem);

      // Act
      const command = createExtendCommand();
      const result = await executeCommand(command, [
        '/empty-project',
        '--template',
        'react',
      ]);

      // Assert
      expect(result.code).toBe(0);
      expect(mockConsole.logs.join(' ')).toContain('Command structure created');
    });

    it('should handle combined options correctly', async () => {
      // Arrange
      const mockFileSystem = createMockFileSystem({
        '/test-project': {
          '.scaffold': {
            'manifest.json': JSON.stringify({
              version: '1.0.0',
              projectName: 'test-project',
              templates: [
                {
                  name: 'base',
                  version: '1.0.0',
                  appliedAt: '2023-01-01T00:00:00.000Z',
                },
              ],
              variables: {},
              created: '2023-01-01T00:00:00.000Z',
              updated: '2023-01-01T00:00:00.000Z',
              history: [],
            }),
          },
        },
      });
      mockFs(mockFileSystem);

      const variables = JSON.stringify({ author: 'Jane Doe' });

      // Act
      const command = createExtendCommand();
      const result = await executeCommand(command, [
        '/test-project',
        '--template',
        'react',
        '--variables',
        variables,
        '--verbose',
        '--dry-run',
        '--force',
      ]);

      // Assert
      expect(result.code).toBe(0);
      expect(mockConsole.logs.join(' ')).toContain('DRY RUN');
      expect(mockConsole.logs.join(' ')).toContain('Extending project');
      expect(mockConsole.logs.join(' ')).toContain('react');
    });

    it('should handle template name with special characters', async () => {
      // Arrange
      const mockFileSystem = createMockFileSystem({
        '/test-project': {
          '.scaffold': {
            'manifest.json': JSON.stringify({
              version: '1.0.0',
              projectName: 'test-project',
              templates: [],
              variables: {},
              created: '2023-01-01T00:00:00.000Z',
              updated: '2023-01-01T00:00:00.000Z',
              history: [],
            }),
          },
        },
      });
      mockFs(mockFileSystem);

      // Act
      const command = createExtendCommand();
      const result = await executeCommand(command, [
        '/test-project',
        '--template',
        'react-typescript-v2',
      ]);

      // Assert
      expect(result.code).toBe(0);
      expect(mockConsole.logs.join(' ')).toContain('Command structure created');
    });

    it('should handle empty variables object', async () => {
      // Arrange
      const mockFileSystem = createMockFileSystem({
        '/test-project': {
          '.scaffold': {
            'manifest.json': JSON.stringify({
              version: '1.0.0',
              projectName: 'test-project',
              templates: [],
              variables: {},
              created: '2023-01-01T00:00:00.000Z',
              updated: '2023-01-01T00:00:00.000Z',
              history: [],
            }),
          },
        },
      });
      mockFs(mockFileSystem);

      // Act
      const command = createExtendCommand();
      const result = await executeCommand(command, [
        '/test-project',
        '--template',
        'react',
        '--variables',
        '{}',
        '--dry-run',
      ]);

      // Assert
      expect(result.code).toBe(0);
      expect(mockConsole.logs.join(' ')).toContain('DRY RUN');
      expect(mockConsole.logs.join(' ')).toContain('react');
    });

    it('should handle complex nested variables', async () => {
      // Arrange
      const mockFileSystem = createMockFileSystem({
        '/test-project': {
          '.scaffold': {
            'manifest.json': JSON.stringify({
              version: '1.0.0',
              projectName: 'test-project',
              templates: [],
              variables: {},
              created: '2023-01-01T00:00:00.000Z',
              updated: '2023-01-01T00:00:00.000Z',
              history: [],
            }),
          },
        },
      });
      mockFs(mockFileSystem);

      const complexVariables = JSON.stringify({
        author: { name: 'John Doe', email: 'john@example.com' },
        config: { strict: true, version: '2.0.0' },
        features: ['typescript', 'eslint', 'prettier'],
      });

      // Act
      const command = createExtendCommand();
      const result = await executeCommand(command, [
        '/test-project',
        '--template',
        'advanced',
        '--variables',
        complexVariables,
        '--dry-run',
      ]);

      // Assert
      expect(result.code).toBe(0);
      expect(mockConsole.logs.join(' ')).toContain('DRY RUN');
      expect(mockConsole.logs.join(' ')).toContain('advanced');
    });
  });
});<|MERGE_RESOLUTION|>--- conflicted
+++ resolved
@@ -3,13 +3,8 @@
  * Tests MUST fail initially as no implementation exists yet (TDD)
  */
 
-<<<<<<< HEAD
-import { createExtendCommand } from '../../../src/cli/commands/extend.command';
-
+import { createExtendCommand } from '@/cli/commands/extend.command';
 import { logger } from '@/lib/logger';
-=======
-import { createExtendCommand } from '@/cli/commands/extend.command';
->>>>>>> ac9ec9e7
 import {
   createMockFileSystem,
   createMockConsole,
