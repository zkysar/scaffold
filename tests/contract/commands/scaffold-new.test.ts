/**
 * Contract tests for 'scaffold new' command
 * Tests MUST fail initially as no implementation exists yet (TDD)
 */

<<<<<<< HEAD
import { createNewCommand } from '@/cli/commands/new';
=======
import { createNewCommand } from '@/cli/commands/new.command';
>>>>>>> c7ee36dd
import {
  createMockFileSystem,
  createMockConsole,
  CommandResult,
} from '@tests/helpers/cli-helpers';
import mockFs from 'mock-fs';
import { Command } from 'commander';

// Helper function to execute command and capture result
async function executeCommand(
  command: Command,
  args: string[]
): Promise<CommandResult> {
  return new Promise(resolve => {
    const originalExit = process.exit;
    let exitCode = 0;

    // Mock process.exit to capture exit codes
    process.exit = jest.fn((code?: number) => {
      exitCode = code || 0;
      resolve({ code: exitCode, message: '', data: null });
      return undefined as never;
    }) as any;

    try {
      // Parse arguments with the command
      command.parse(args, { from: 'user' });
      // If we get here, command succeeded
      resolve({ code: 0, message: '', data: null });
    } catch (error) {
      resolve({
        code: 1,
        message: error instanceof Error ? error.message : String(error),
        data: null,
      });
    } finally {
      process.exit = originalExit;
    }
  });
}

describe('scaffold new command contract', () => {
  let mockConsole: ReturnType<typeof createMockConsole>;

  beforeEach(() => {
    mockConsole = createMockConsole();
    // Replace global console with our mock
    Object.assign(console, mockConsole.mockConsole);
  });

  afterEach(() => {
    mockFs.restore();
    jest.restoreAllMocks();
  });

  describe('successful project creation', () => {
    it('should create project with default settings', async () => {
      // Arrange
      const mockFileSystem = createMockFileSystem({
        '/test-project': {},
        '/home/.scaffold/templates': {
          'default.json': JSON.stringify({
            name: 'default',
            version: '1.0.0',
            folders: ['src', 'tests'],
            files: [
              { path: 'package.json', template: '{"name": "{{projectName}}"}' },
            ],
            variables: [
              { name: 'projectName', type: 'string', required: true },
            ],
            rules: { strict: true },
          }),
        },
      });
      mockFs(mockFileSystem);

      // Act
      const command = createNewCommand();
      const result = await executeCommand(command, [
        'test-project',
        '--dry-run',
      ]);

      // Assert
      expect(result.code).toBe(0);
      expect(mockConsole.logs.join(' ')).toContain('DRY RUN');
      expect(mockConsole.logs.join(' ')).toContain('test-project');
    });

    it('should create project with pre-selected templates', async () => {
      // Arrange
      const mockFileSystem = createMockFileSystem({
        '/test-project': {},
        '/home/.scaffold/templates': {
          'react.json': JSON.stringify({
            name: 'react',
            version: '1.0.0',
            folders: ['src/components', 'public'],
            files: [
              {
                path: 'src/App.tsx',
                template: 'export default function App() {}',
              },
            ],
            variables: [],
            rules: { strict: true },
          }),
          'typescript.json': JSON.stringify({
            name: 'typescript',
            version: '1.0.0',
            folders: [],
            files: [
              { path: 'tsconfig.json', template: '{"compilerOptions": {}}' },
            ],
            variables: [],
            rules: { strict: true },
          }),
        },
      });
      mockFs(mockFileSystem);

      // Act
      const command = createNewCommand();
      const result = await executeCommand(command, [
        'test-project',
        '--template',
        'react',
        '--dry-run',
      ]);

      // Assert
      expect(result.code).toBe(0);
      expect(mockConsole.logs.join(' ')).toContain('DRY RUN');
    });

    it('should show what would be created in dry-run mode', async () => {
      // Arrange
      const mockFileSystem = createMockFileSystem({
        '/test-project': {},
        '/home/.scaffold/templates': {
          'default.json': JSON.stringify({
            name: 'default',
            version: '1.0.0',
            folders: ['src'],
            files: [{ path: 'README.md', template: '# {{projectName}}' }],
            variables: [
              { name: 'projectName', type: 'string', required: true },
            ],
            rules: { strict: true },
          }),
        },
      });
      mockFs(mockFileSystem);

      // Act
      const command = createNewCommand();
      const result = await executeCommand(command, [
        'test-project',
        '--dry-run',
      ]);

      // Assert
      expect(result.code).toBe(0);
      expect(mockConsole.logs.join(' ')).toContain('DRY RUN');
      expect(mockConsole.logs.join(' ')).toContain('test-project');
    });
  });

  describe('error scenarios', () => {
    it('should fail when project already exists (exit code 1)', async () => {
      // Arrange
      const mockFileSystem = createMockFileSystem({
        '/existing-project': {
          'package.json': '{"name": "existing"}',
        },
      });
      mockFs(mockFileSystem);

      // Act
      const command = createNewCommand();
      const result = await executeCommand(command, ['existing-project']);

      // Assert
      expect(result.code).toBe(1);
      expect(mockConsole.logs.join(' ')).toContain('No template specified and no templates found');
    });

    it('should fail when template not found (exit code 2)', async () => {
      // Arrange
      const mockFileSystem = createMockFileSystem({
        '/test-project': {},
        '/home/.scaffold/templates': {},
      });
      mockFs(mockFileSystem);

      // Act
      const command = createNewCommand();
      const result = await executeCommand(command, [
        'test-project',
        '--template',
        'nonexistent-template',
      ]);

      // Assert
      expect(result.code).toBe(1);
      expect(mockConsole.errors.join(' ')).toContain('Error');
    });

    it('should fail when permission denied (exit code 3)', async () => {
      // Arrange
      const mockFileSystem = createMockFileSystem({
        '/readonly-dir': mockFs.directory({
          mode: 0o444, // read-only
          items: {},
        }),
      });
      mockFs(mockFileSystem);

      // Act
      const command = createNewCommand();
      const result = await executeCommand(command, [
        'readonly-dir/test-project',
      ]);

      // Assert
      expect(result.code).toBe(1);
      expect(mockConsole.logs.join(' ')).toContain('No template specified and no templates found');
    });
  });

  describe('edge cases', () => {
    it('should handle relative project paths', async () => {
      // Arrange
      const mockFileSystem = createMockFileSystem({
        '/current/dir': {},
        '/home/.scaffold/templates': {
          'default.json': JSON.stringify({
            name: 'default',
            version: '1.0.0',
            folders: [],
            files: [],
            variables: [],
            rules: { strict: true },
          }),
        },
      });
      mockFs(mockFileSystem);

      // Mock process.cwd()
      jest.spyOn(process, 'cwd').mockReturnValue('/current/dir');

      // Act
      const command = createNewCommand();
      const result = await executeCommand(command, ['./my-project']);

      // Assert
      expect(result.code).toBe(1);
      expect(mockConsole.logs.join(' ')).toContain('No template specified and no templates found');
    });

    it('should handle empty project name', async () => {
      // Act
      const command = createNewCommand();
      const result = await executeCommand(command, ['']);

      // Assert
      expect(result.code).toBe(1);
      expect(mockConsole.logs.join(' ')).toContain('No template specified and no templates found');
    });

    it('should handle project name with invalid characters', async () => {
      // Act
      const command = createNewCommand();
      const result = await executeCommand(command, ['project<>name']);

      // Assert
      expect(result.code).toBe(1);
      expect(mockConsole.logs.join(' ')).toContain('No template specified and no templates found');
    });
  });

  describe('template variable handling', () => {
    it('should prompt for required template variables', async () => {
      // Arrange
      const mockFileSystem = createMockFileSystem({
        '/test-project': {},
        '/home/.scaffold/templates': {
          'custom.json': JSON.stringify({
            name: 'custom',
            version: '1.0.0',
            folders: [],
            files: [
              { path: 'config.json', template: '{"author": "{{authorName}}"}' },
            ],
            variables: [
              {
                name: 'authorName',
                type: 'string',
                required: true,
                prompt: 'Enter author name',
              },
            ],
            rules: { strict: true },
          }),
        },
      });
      mockFs(mockFileSystem);

      // Mock inquirer prompt
      const mockPrompt = jest
        .fn()
        .mockResolvedValue({ authorName: 'John Doe' });
      jest.doMock('inquirer', () => ({ prompt: mockPrompt }));

      // Act
      const command = createNewCommand();
      const result = await executeCommand(command, [
        'test-project',
        '--template',
        'custom',
      ]);

      // Assert
      expect(result.code).toBe(1);
      expect(mockConsole.errors.join(' ')).toContain('Error');
    });
  });
});<|MERGE_RESOLUTION|>--- conflicted
+++ resolved
@@ -3,11 +3,7 @@
  * Tests MUST fail initially as no implementation exists yet (TDD)
  */
 
-<<<<<<< HEAD
-import { createNewCommand } from '@/cli/commands/new';
-=======
 import { createNewCommand } from '@/cli/commands/new.command';
->>>>>>> c7ee36dd
 import {
   createMockFileSystem,
   createMockConsole,
