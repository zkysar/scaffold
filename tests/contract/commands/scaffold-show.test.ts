--- conflicted
+++ resolved
@@ -4,10 +4,7 @@
  */
 
 import { createShowCommand } from '@/cli/commands/show.command';
-<<<<<<< HEAD
 import { createTestContainer } from '@/di/container';
-=======
->>>>>>> ac9ec9e7
 import {
   createMockFileSystem,
   createMockConsole,
