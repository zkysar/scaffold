--- conflicted
+++ resolved
@@ -3,13 +3,8 @@
  * Tests MUST fail initially as no implementation exists yet (TDD)
  */
 
-<<<<<<< HEAD
-import { createCheckCommand } from '../../../src/cli/commands/check.command';
-
+import { createCheckCommand } from '@/cli/commands/check.command';
 import { logger } from '@/lib/logger';
-=======
-import { createCheckCommand } from '@/cli/commands/check.command';
->>>>>>> ac9ec9e7
 import {
   createMockFileSystem,
   createMockConsole,
