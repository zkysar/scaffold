--- conflicted
+++ resolved
@@ -5,12 +5,8 @@
 
 import { Command } from 'commander';
 import chalk from 'chalk';
-<<<<<<< HEAD
 import { DependencyContainer } from 'tsyringe';
-import { CompletionService } from '@/services';
-=======
 import { CompletionService } from '../../services';
->>>>>>> ef02ccd9
 
 interface UninstallCommandOptions {
   verbose?: boolean;
@@ -24,9 +20,6 @@
     .option('--verbose', 'Show detailed output')
     .action(async (options: UninstallCommandOptions, command: Command) => {
       try {
-<<<<<<< HEAD
-        await handleUninstallCommand(options, container);
-=======
         // Check for global verbose flag from root command
         let rootCommand = command;
         while (rootCommand.parent) {
@@ -34,8 +27,7 @@
         }
         const rootOptions = rootCommand.opts() || {};
         const verbose = options.verbose || rootOptions.verbose || false;
-        await handleUninstallCommand({ ...options, verbose });
->>>>>>> ef02ccd9
+        await handleUninstallCommand({ ...options, verbose }, container);
       } catch (error) {
         console.error(chalk.red('Error:'), error instanceof Error ? error.message : String(error));
         process.exit(1);
