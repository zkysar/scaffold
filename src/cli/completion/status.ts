/**
 * CLI command: scaffold completion status
 * Check the current status of shell completion
 */

import { Command } from 'commander';
import chalk from 'chalk';
<<<<<<< HEAD
import { CompletionService } from '../../services';
=======
import { existsSync, statSync } from 'fs';
import { CompletionService } from '@/services';
import { createLogger, logger } from '@/lib/logger';
import type { CompletionConfig } from '@/models';
>>>>>>> 20f8682e

interface StatusCommandOptions {
  verbose?: boolean;
  format?: 'table' | 'json';
}

export function createStatusCommand(): Command {
  const command = new Command('status');

  command
    .description('Check shell completion status')
    .option('--verbose', 'Show detailed status information')
    .option('-f, --format <format>', 'Output format (table|json)', 'table')
    .action(async (options: StatusCommandOptions, command: Command) => {
      try {
        // Check for global verbose flag from root command
        let rootCommand = command;
        while (rootCommand.parent) {
          rootCommand = rootCommand.parent;
        }
        const rootOptions = rootCommand.opts() || {};
        const verbose = options.verbose || rootOptions.verbose || false;
        await handleStatusCommand({ ...options, verbose });
      } catch (error) {
        logger.error(error instanceof Error ? error.message : String(error));
        process.exit(1);
      }
    });

  return command;
}

async function handleStatusCommand(options: StatusCommandOptions): Promise<void> {
  const verbose = options.verbose || false;
  const format = options.format || 'table';

  // Create logger with command options
  const cmdLogger = createLogger({ verbose });

  const completionService = new CompletionService();

  try {
    const shellType = await completionService.detectShell();

    // Get completion status
    const status = await completionService.getCompletionStatus(shellType);

    // Output based on format
    switch (format) {
      case 'json':
        cmdLogger.raw(JSON.stringify(status, null, 2));
        break;
      case 'table':
      default:
        await displayStatusTable(status, verbose, completionService);
        break;
    }

    // Set exit code based on status
    if (!status.isInstalled || !status.isEnabled) {
      process.exit(1);
    }

  } catch (error) {
    cmdLogger.error(`Failed to check completion status: ${error instanceof Error ? error.message : String(error)}`);
    process.exit(1);
  }
}

async function displayStatusTable(
  status: CompletionConfig,
  verbose: boolean,
  completionService: CompletionService
): Promise<void> {
  console.log(chalk.bold('Shell Completion Status'));
  console.log('─'.repeat(50));

  // Overall status
  if (status.isInstalled && status.isEnabled) {
    console.log(chalk.green('✓ Shell completion is installed and enabled'));
  } else if (status.isInstalled && !status.isEnabled) {
    console.log(chalk.yellow('⚠ Shell completion is installed but not enabled'));
  } else {
    console.log(chalk.red('✗ Shell completion is not installed'));
  }

  console.log('');

  // Detailed information
  console.log(chalk.blue('Details:'));
  console.log(chalk.gray(`  Installed: ${status.isInstalled ? 'Yes' : 'No'}`));
  console.log(chalk.gray(`  Enabled: ${status.isEnabled ? 'Yes' : 'No'}`));

  if (status.isInstalled && status.shellType) {
    console.log(chalk.gray(`  Shell: ${status.shellType}`));
  } else {
    const detectedShell = await completionService.detectShell();
    console.log(chalk.gray(`  Detected shell: ${detectedShell || 'Unknown'}`));
  }

  if (status.installPath) {
    console.log(chalk.gray(`  Install path: ${status.installPath}`));
  }

  if (status.installDate) {
    const date = new Date(status.installDate);
    console.log(chalk.gray(`  Install date: ${date.toLocaleDateString()} ${date.toLocaleTimeString()}`));
  }

  if (status.installedVersion) {
    console.log(chalk.gray(`  Version: ${status.installedVersion}`));
  }

  console.log('');

  // Show next steps
  if (!status.isInstalled) {
    console.log(chalk.blue('Next steps:'));
    console.log(chalk.gray('  • Run "scaffold completion install" to install shell completion'));

    const detectedShell = await completionService.detectShell();
    if (detectedShell) {
      console.log(chalk.gray(`  • For ${detectedShell}: scaffold completion install --shell ${detectedShell}`));
    }
  } else if (!status.isEnabled) {
    console.log(chalk.blue('Next steps:'));
    console.log(chalk.gray('  • Follow the shell-specific setup instructions shown during installation'));
    console.log(chalk.gray('  • Restart your shell or reload your profile'));
  }

  if (verbose) {
    console.log('');
    console.log(chalk.blue('Verbose information:'));

    // Check if completion script file exists (show even if not fully installed)
    if (status.installPath) {
      const exists = existsSync(status.installPath);
      console.log(chalk.gray(`  Script file exists: ${exists ? 'Yes' : 'No'}`));

      if (exists) {
        try {
          const stats = statSync(status.installPath);
          console.log(chalk.gray(`  Script file size: ${stats.size} bytes`));
          console.log(chalk.gray(`  Script modified: ${stats.mtime.toLocaleString()}`));
        } catch (error) {
          console.log(chalk.gray('  Script file info: Unable to read'));
        }
      }
    }

    // Show available shells
    const availableShells = ['bash', 'zsh', 'fish'];
    console.log(chalk.gray(`  Supported shells: ${availableShells.join(', ')}`));
  }
}<|MERGE_RESOLUTION|>--- conflicted
+++ resolved
@@ -5,14 +5,10 @@
 
 import { Command } from 'commander';
 import chalk from 'chalk';
-<<<<<<< HEAD
-import { CompletionService } from '../../services';
-=======
 import { existsSync, statSync } from 'fs';
 import { CompletionService } from '@/services';
 import { createLogger, logger } from '@/lib/logger';
 import type { CompletionConfig } from '@/models';
->>>>>>> 20f8682e
 
 interface StatusCommandOptions {
   verbose?: boolean;
