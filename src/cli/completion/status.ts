--- conflicted
+++ resolved
@@ -8,16 +8,10 @@
 import chalk from 'chalk';
 import { Command } from 'commander';
 import { DependencyContainer } from 'tsyringe';
-<<<<<<< HEAD
 
-import { createLogger, logger } from '../../lib/logger';
-import type { CompletionConfig } from '../../models';
-import { CompletionService } from '../../services';
-=======
-import { CompletionService } from '@/services';
 import { createLogger, logger } from '@/lib/logger';
 import type { CompletionConfig } from '@/models';
->>>>>>> ac9ec9e7
+import { CompletionService } from '@/services';
 
 interface StatusCommandOptions {
   verbose?: boolean;
