--- conflicted
+++ resolved
@@ -5,14 +5,9 @@
 
 import { Command } from 'commander';
 import chalk from 'chalk';
-<<<<<<< HEAD
 import { DependencyContainer } from 'tsyringe';
-import { CompletionService } from '@/services';
-import { ShellType } from '@/models';
-=======
 import { CompletionService } from '../../services';
 import { ShellType } from '../../models';
->>>>>>> ef02ccd9
 
 interface InstallCommandOptions {
   shell?: ShellType;
@@ -30,9 +25,6 @@
     .option('--verbose', 'Show detailed output')
     .action(async (options: InstallCommandOptions, command: Command) => {
       try {
-<<<<<<< HEAD
-        await handleInstallCommand(options, container);
-=======
         // Check for global verbose flag from root command
         let rootCommand = command;
         while (rootCommand.parent) {
@@ -40,8 +32,7 @@
         }
         const rootOptions = rootCommand.opts() || {};
         const verbose = options.verbose || rootOptions.verbose || false;
-        await handleInstallCommand({ ...options, verbose });
->>>>>>> ef02ccd9
+        await handleInstallCommand({ ...options, verbose }, container);
       } catch (error) {
         console.error(chalk.red('Error:'), error instanceof Error ? error.message : String(error));
         process.exit(1);
@@ -58,12 +49,7 @@
   const verbose = options.verbose || false;
   const force = options.force || false;
 
-<<<<<<< HEAD
   const completionService = container.resolve(CompletionService);
-=======
-
-  const completionService = new CompletionService();
->>>>>>> ef02ccd9
 
   // Determine shell type
   let shellType = options.shell;
