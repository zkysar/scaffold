--- conflicted
+++ resolved
@@ -5,17 +5,10 @@
 
 import { Command } from 'commander';
 import { DependencyContainer } from 'tsyringe';
-<<<<<<< HEAD
 
 import { logger } from '@/lib/logger';
-
-import type { CompletionContext } from '../../models';
-import { CompletionService } from '../../services';
-
-=======
+import type { CompletionContext } from '@/models';
 import { CompletionService } from '@/services';
-import type { CompletionContext } from '@/models';
->>>>>>> ac9ec9e7
 
 interface CompleteCommandOptions {
   line?: string;
