--- conflicted
+++ resolved
@@ -4,14 +4,9 @@
  */
 
 import { Command } from 'commander';
-<<<<<<< HEAD
 import { DependencyContainer } from 'tsyringe';
-import { CompletionService } from '@/services';
-import type { CompletionContext } from '@/models';
-=======
 import { CompletionService } from '../../services';
 import type { CompletionContext } from '../../models';
->>>>>>> ef02ccd9
 
 interface CompleteCommandOptions {
   line?: string;
