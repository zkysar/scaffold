/**
 * Shared template selection utility
 * Provides interactive template selection functionality for CLI commands
 */

import chalk from 'chalk';
import inquirer from 'inquirer';
<<<<<<< HEAD

=======
import { TemplateService } from '@/services';
import type { TemplateSummary } from '@/models';
>>>>>>> ac9ec9e7
import { logger } from '@/lib/logger';

import type { TemplateSummary } from '../../models';
import { TemplateService } from '../../services';

export interface TemplateSelectionOptions {
  verbose?: boolean;
  excludeTemplateIds?: string[];
  allowMultiple?: boolean;
  required?: boolean;
}

/**
 * Interactive template selection utility
 * @param templateService - Service instance for loading templates
 * @param options - Configuration options for selection behavior
 * @returns Promise resolving to array of selected template IDs
 */
export async function selectTemplates(
  templateService: TemplateService,
  options: TemplateSelectionOptions = {}
): Promise<string[]> {
  const {
    verbose = false,
    excludeTemplateIds = [],
    allowMultiple = true,
    required = true,
  } = options;

  try {
    const library = await templateService.loadTemplates();

    if (library.templates.length === 0) {
      if (verbose) {
        logger.info(chalk.yellow('No templates found.'));
        logger.info(
          chalk.gray(
            'Use "scaffold template create" to create your first template.'
          )
        );
      }

      if (required) {
        throw new Error('No templates available for selection');
      }

      return [];
    }

    // Filter out excluded templates
    const availableTemplates = library.templates.filter(
      template => !excludeTemplateIds.includes(template.id)
    );

    if (availableTemplates.length === 0) {
      if (verbose) {
        logger.info(chalk.yellow('No available templates after filtering.'));
      }

      if (required) {
        throw new Error('No templates available after filtering excluded templates');
      }

      return [];
    }

    if (verbose) {
      logger.info(
        chalk.blue('Found ') + availableTemplates.length + ' available templates'
      );
    }

    // Create choices for inquirer
    const templateChoices = availableTemplates.map(template => ({
      name: `${template.name} - ${template.description}`,
      value: template.id,
      short: template.name,
    }));

    if (allowMultiple) {
      const { selectedTemplates } = await inquirer.prompt([
        {
          type: 'checkbox',
          name: 'selectedTemplates',
          message:
            'Select templates to apply (use spacebar to select, enter to confirm):',
          choices: templateChoices,
          validate: (input: string[]): string | boolean => {
            if (required && input.length === 0) {
              return 'You must select at least one template';
            }
            return true;
          },
        },
      ]);

      if (verbose && selectedTemplates.length > 0) {
        logger.info(chalk.blue('Selected templates:') + " " +  selectedTemplates);
      }

      return selectedTemplates;
    } else {
      const { selectedTemplate } = await inquirer.prompt([
        {
          type: 'list',
          name: 'selectedTemplate',
          message: 'Select a template:',
          choices: templateChoices,
        },
      ]);

      if (verbose) {
        logger.info(chalk.blue('Selected template:') + ' ' + selectedTemplate);
      }

      return [selectedTemplate];
    }
  } catch (error) {
    if (
      error instanceof Error &&
      error.message.includes('Failed to load templates')
    ) {
      if (verbose) {
        logger.info(chalk.yellow('No templates found.'));
        logger.info(
          chalk.gray(
            'Use "scaffold template create" to create your first template.'
          )
        );
      }

      if (required) {
        throw new Error('No templates available for selection');
      }

      return [];
    }
    throw error;
  }
}<|MERGE_RESOLUTION|>--- conflicted
+++ resolved
@@ -5,16 +5,10 @@
 
 import chalk from 'chalk';
 import inquirer from 'inquirer';
-<<<<<<< HEAD
 
-=======
+import { logger } from '@/lib/logger';
+import type { TemplateSummary } from '@/models';
 import { TemplateService } from '@/services';
-import type { TemplateSummary } from '@/models';
->>>>>>> ac9ec9e7
-import { logger } from '@/lib/logger';
-
-import type { TemplateSummary } from '../../models';
-import { TemplateService } from '../../services';
 
 export interface TemplateSelectionOptions {
   verbose?: boolean;
