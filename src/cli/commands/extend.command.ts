/**
 * CLI command: scaffold extend <project>
 * Add templates to existing project
 */

import { Command } from 'commander';
import { resolve } from 'path';
import { existsSync } from 'fs';
import chalk from 'chalk';
import inquirer from 'inquirer';
import { DependencyContainer } from 'tsyringe';
import {
  ProjectExtensionService,
  ProjectManifestService,
  TemplateService,
  FileSystemService,
<<<<<<< HEAD
} from '@/services';
import { selectTemplates } from '@/cli/utils/template-selector';
import { logger } from '@/lib/logger';
=======
} from '../../services';
import { ExitCode, exitWithCode } from '../../constants/exit-codes';
import { selectTemplates } from '../utils/template-selector';
>>>>>>> 97cfcb0a

interface ExtendCommandOptions {
  template?: string;
  variables?: string;
  verbose?: boolean;
  dryRun?: boolean;
  force?: boolean;
}

export function createExtendCommand(container: DependencyContainer): Command {
  const command = new Command('extend');

  command
    .description('Add templates to existing project')
    .argument(
      '[project]',
      'Project directory path (defaults to current directory)'
    )
    .option('--template <name>', 'Template name or ID to add')
    .option('--variables <json>', 'Variables as JSON string')
    .option('--verbose', 'Show detailed extend output')
    .option('--dry-run', 'Show what would be extended without making changes')
    .option('--force', 'Add template without confirmation prompts')
    .action(async (projectPath: string, options: ExtendCommandOptions) => {
      try {
        await handleExtendCommand(projectPath, options, container);
      } catch (error) {
<<<<<<< HEAD
        logger.error(
          chalk.red('Error:'),
          error instanceof Error ? error.message : String(error)
        );
        process.exit(1);
=======
        const errorMessage = error instanceof Error ? error.message : String(error);

        // Check for permission-related errors (system errors)
        if (errorMessage.includes('EACCES') ||
            errorMessage.includes('EPERM') ||
            errorMessage.includes('permission denied')) {
          console.error(chalk.red('Error:'), errorMessage);
          process.exit(ExitCode.SYSTEM_ERROR);
        }

        // Check for file system errors that are system-level issues
        if (errorMessage.includes('ENOENT') ||
            errorMessage.includes('EISDIR') ||
            errorMessage.includes('EMFILE') ||
            errorMessage.includes('ENOSPC')) {
          console.error(chalk.red('Error:'), errorMessage);
          process.exit(ExitCode.SYSTEM_ERROR);
        }

        // All other errors are considered user errors (invalid input, etc.)
        console.error(chalk.red('Error:'), errorMessage);
        process.exit(ExitCode.USER_ERROR);
>>>>>>> 97cfcb0a
      }
    });

  return command;
}

async function handleExtendCommand(
  projectPath: string,
  options: ExtendCommandOptions,
  container: DependencyContainer
): Promise<void> {
  const verbose = options.verbose || false;
  const dryRun = options.dryRun || false;
  const force = options.force || false;

  // Determine target path
  const targetPath = projectPath
    ? resolve(projectPath)
    : resolve(process.cwd());

  if (verbose) {
    logger.info(chalk.blue('Extending project:') + " " +  targetPath);
  }

  // Check if directory exists
  if (!existsSync(targetPath)) {
    logger.error(
      chalk.red('Error:'),
      `Directory "${targetPath}" does not exist`
    );
    process.exit(ExitCode.USER_ERROR);
  }

  // Resolve services from DI container
  const fileSystemService = container.resolve(FileSystemService);
  const templateService = container.resolve(TemplateService);
  const manifestService = container.resolve(ProjectManifestService);
  const extensionService = container.resolve(ProjectExtensionService);

  let templateIds: string[] = [];
  let manifest: any = null;

  try {
    // Check if this is a scaffold-managed project
    manifest = await manifestService.loadProjectManifest(targetPath);
  } catch (error) {
    const errorMessage = error instanceof Error ? error.message : String(error);

<<<<<<< HEAD
    if (!manifest) {
      logger.error(chalk.red('Error:') + " " +  'Not a scaffold-managed project');
      logger.info(chalk.gray('No .scaffold/manifest.json file found.'));
      logger.info(
=======
    // Check if it's a missing manifest (not a scaffold project)
    if (errorMessage.includes('manifest.json') &&
        (errorMessage.includes('does not exist') || errorMessage.includes('Ensure the file exists'))) {
      console.error(chalk.red('Error:'), 'Not a scaffold-managed project');
      console.log(chalk.gray('No .scaffold/manifest.json file found.'));
      console.log(
>>>>>>> 97cfcb0a
        chalk.gray('Use "scaffold new" to create a new project first.')
      );
      process.exit(ExitCode.USER_ERROR);
    }

<<<<<<< HEAD
    if (options.template) {
      templateIds = [options.template];
      if (verbose) {
        logger.info(chalk.blue('Using template:') + " " +  options.template);
      }
    } else {
      // Get already applied template SHAs to exclude them from selection
      const excludeTemplateIds = manifest.templates
        .filter((template) => template.status === 'active')
        .map((template) => template.templateSha);

      if (verbose && excludeTemplateIds.length > 0) {
        logger.info(
          chalk.blue('Excluding already applied templates: ') + excludeTemplateIds.join(', ')
=======
    // For any other manifest loading error (corrupted JSON, etc.)
    console.error(chalk.red('Error:'), errorMessage);
    exitWithCode(ExitCode.USER_ERROR);
  }

  if (!manifest) {
    console.error(chalk.red('Error:'), 'Not a scaffold-managed project');
    console.log(chalk.gray('No .scaffold/manifest.json file found.'));
    console.log(
      chalk.gray('Use "scaffold new" to create a new project first.')
    );
    exitWithCode(ExitCode.USER_ERROR);
  }

  // Handle template selection
  if (options.template) {
    templateIds = [options.template];
    if (verbose) {
      console.log(chalk.blue('Using template:'), options.template);
    }
  } else {
    // Get already applied template SHAs to exclude them from selection
    const excludeTemplateIds = manifest.templates
      .filter((template: any) => template.status === 'active')
      .map((template: any) => template.templateSha);

    if (verbose && excludeTemplateIds.length > 0) {
      console.log(
        chalk.blue('Excluding already applied templates:'),
        excludeTemplateIds
      );
    }

    // Use shared template selection utility - single template only for extend
    try {
      templateIds = await selectTemplates(templateService, {
        verbose,
        excludeTemplateIds,
        allowMultiple: false, // Extend command should use single template
        required: false,
      });

      // Handle case where no templates are available or user cancels
      if (templateIds.length === 0) {
        console.log(chalk.yellow('No additional templates available to apply.'));
        console.log(
          chalk.gray(
            'All available templates are already applied to this project.'
          )
        );
        console.log(
          chalk.gray(
            'Or specify a specific template with: scaffold extend [project] --template <template-name>'
          )
>>>>>>> 97cfcb0a
        );
        return;
      }
<<<<<<< HEAD

      // Use shared template selection utility - single template only for extend
      try {
        templateIds = await selectTemplates(templateService, {
          verbose,
          excludeTemplateIds,
          allowMultiple: false, // Extend command should use single template
          required: false,
        });

        // Handle case where no templates are available or user cancels
        if (templateIds.length === 0) {
          logger.info(chalk.yellow('No additional templates available to apply.'));
          logger.info(
            chalk.gray(
              'All available templates are already applied to this project.'
            )
          );
          logger.info(
            chalk.gray(
              'Or specify a specific template with: scaffold extend [project] --template <template-name>'
            )
          );
          return;
        }
      } catch (error) {
        if (
          error instanceof Error &&
          (error.message.includes('Failed to load templates') ||
           error.message.includes('No templates available'))
        ) {
          logger.info(chalk.yellow('No templates found.'));
          logger.info(
            chalk.gray(
              'Use "scaffold template create" to create your first template.'
            )
          );
          logger.info(
            chalk.gray(
              'Or specify a template with: scaffold extend [project] --template <template-name>'
            )
          );
          return;
        }
        throw error;
=======
    } catch (error) {
      if (
        error instanceof Error &&
        (error.message.includes('Failed to load templates') ||
         error.message.includes('No templates available'))
      ) {
        console.log(chalk.yellow('No templates found.'));
        console.log(
          chalk.gray(
            'Use "scaffold template create" to create your first template.'
          )
        );
        console.log(
          chalk.gray(
            'Or specify a template with: scaffold extend [project] --template <template-name>'
          )
        );
        return;
>>>>>>> 97cfcb0a
      }
      throw error;
    }
  }

<<<<<<< HEAD
    // Parse variables if provided
    let variables: Record<string, string> = {};
    if (options.variables) {
      try {
        variables = JSON.parse(options.variables);
        if (verbose) {
          logger.info(chalk.blue('Variables:') + " " +  variables);
        }
      } catch (error) {
        throw new Error(
          `Invalid variables JSON: ${error instanceof Error ? error.message : String(error)}`
        );
=======
  // Parse variables if provided
  let variables: Record<string, string> = {};
  if (options.variables) {
    try {
      variables = JSON.parse(options.variables);
      if (verbose) {
        console.log(chalk.blue('Variables:'), variables);
>>>>>>> 97cfcb0a
      }
    } catch (error) {
      throw new Error(
        `Invalid variables JSON: ${error instanceof Error ? error.message : String(error)}`
      );
    }
  }

<<<<<<< HEAD
    if (dryRun) {
      logger.info(chalk.yellow('DRY RUN - Would extend project with:'));
      logger.info(chalk.blue('Project:') + " " +  manifest.projectName);
      logger.info(chalk.blue('Templates:') + " " +  templateIds);
      logger.info(chalk.blue('Variables:') + " " +  variables);
      logger.info(chalk.blue('Target path:') + " " +  targetPath);
      return;
    }

    // Confirmation prompt (unless force mode is enabled)
    if (!force) {
      try {
        const templateId = templateIds[0]; // Since we're only using single template for extend
        const template = await templateService.getTemplate(templateId);
        const { proceed } = await inquirer.prompt([
          {
            type: 'confirm',
            name: 'proceed',
            message: `Add template "${template.name}" to project "${manifest.projectName}"?`,
            default: true,
          },
        ]);

        if (!proceed) {
          logger.info(chalk.yellow('Operation cancelled.'));
          return;
        }
      } catch (error) {
        // If template can't be loaded, we'll let the extendProject method handle the error
=======
  if (dryRun) {
    console.log(chalk.yellow('DRY RUN - Would extend project with:'));
    console.log(chalk.blue('Project:'), (manifest as any).projectName);
    console.log(chalk.blue('Templates:'), templateIds);
    console.log(chalk.blue('Variables:'), variables);
    console.log(chalk.blue('Target path:'), targetPath);
    return;
  }

  // Confirmation prompt (unless force mode is enabled)
  if (!force) {
    try {
      const templateId = templateIds[0]; // Since we're only using single template for extend
      const template = await templateService.getTemplate(templateId);
      const { proceed } = await inquirer.prompt([
        {
          type: 'confirm',
          name: 'proceed',
          message: `Add template "${template.name}" to project "${(manifest as any).projectName}"?`,
          default: true,
        },
      ]);

      if (!proceed) {
        console.log(chalk.yellow('Operation cancelled.'));
        return;
>>>>>>> 97cfcb0a
      }
    } catch (error) {
      // If template can't be loaded, we'll let the extendProject method handle the error
    }
  }

<<<<<<< HEAD
    if (verbose) {
      logger.info(chalk.blue('Extending project with template:') + " " +  templateIds[0]);
    }
=======
  if (verbose) {
    console.log(chalk.blue('Extending project with template:'), templateIds[0]);
  }
>>>>>>> 97cfcb0a

  // Extend the project with the new template
  const updatedManifest = await extensionService.extendProject(
    targetPath,
    templateIds,
    variables
  );

<<<<<<< HEAD
    logger.info(chalk.green('✓ Project extended successfully!'));
    logger.info(chalk.blue('Project name:') + " " +  updatedManifest.projectName);
    logger.info(chalk.blue('Location:') + " " +  targetPath);

    // Find the newly added template
    const newTemplate = updatedManifest.templates[updatedManifest.templates.length - 1];
    logger.info(chalk.blue('Template added:') + " " +  `${newTemplate.name}@${newTemplate.version}`);

    if (verbose) {
      logger.info(chalk.blue('Updated at:') + " " +  updatedManifest.updated);
      logger.info(
        chalk.blue('Total templates: ') + updatedManifest.templates.filter(t => t.status === 'active').length
      );
    }
  } catch (error) {
    throw error;
=======
  console.log(chalk.green('✓ Project extended successfully!'));
  console.log(chalk.blue('Project name:'), updatedManifest.projectName);
  console.log(chalk.blue('Location:'), targetPath);

  // Find the newly added template
  const newTemplate = updatedManifest.templates[updatedManifest.templates.length - 1];
  console.log(chalk.blue('Template added:'), `${newTemplate.name}@${newTemplate.version}`);

  if (verbose) {
    console.log(chalk.blue('Updated at:'), updatedManifest.updated);
    console.log(
      chalk.blue('Total templates:'),
      updatedManifest.templates.filter(t => t.status === 'active').length
    );
>>>>>>> 97cfcb0a
  }
}<|MERGE_RESOLUTION|>--- conflicted
+++ resolved
@@ -14,15 +14,10 @@
   ProjectManifestService,
   TemplateService,
   FileSystemService,
-<<<<<<< HEAD
 } from '@/services';
 import { selectTemplates } from '@/cli/utils/template-selector';
 import { logger } from '@/lib/logger';
-=======
-} from '../../services';
 import { ExitCode, exitWithCode } from '../../constants/exit-codes';
-import { selectTemplates } from '../utils/template-selector';
->>>>>>> 97cfcb0a
 
 interface ExtendCommandOptions {
   template?: string;
@@ -50,21 +45,14 @@
       try {
         await handleExtendCommand(projectPath, options, container);
       } catch (error) {
-<<<<<<< HEAD
-        logger.error(
-          chalk.red('Error:'),
-          error instanceof Error ? error.message : String(error)
-        );
-        process.exit(1);
-=======
         const errorMessage = error instanceof Error ? error.message : String(error);
 
         // Check for permission-related errors (system errors)
         if (errorMessage.includes('EACCES') ||
             errorMessage.includes('EPERM') ||
             errorMessage.includes('permission denied')) {
-          console.error(chalk.red('Error:'), errorMessage);
-          process.exit(ExitCode.SYSTEM_ERROR);
+          logger.error(errorMessage);
+          exitWithCode(ExitCode.SYSTEM_ERROR);
         }
 
         // Check for file system errors that are system-level issues
@@ -72,14 +60,13 @@
             errorMessage.includes('EISDIR') ||
             errorMessage.includes('EMFILE') ||
             errorMessage.includes('ENOSPC')) {
-          console.error(chalk.red('Error:'), errorMessage);
-          process.exit(ExitCode.SYSTEM_ERROR);
+          logger.error(errorMessage);
+          exitWithCode(ExitCode.SYSTEM_ERROR);
         }
 
         // All other errors are considered user errors (invalid input, etc.)
-        console.error(chalk.red('Error:'), errorMessage);
-        process.exit(ExitCode.USER_ERROR);
->>>>>>> 97cfcb0a
+        logger.error(errorMessage);
+        exitWithCode(ExitCode.USER_ERROR);
       }
     });
 
@@ -106,11 +93,8 @@
 
   // Check if directory exists
   if (!existsSync(targetPath)) {
-    logger.error(
-      chalk.red('Error:'),
-      `Directory "${targetPath}" does not exist`
-    );
-    process.exit(ExitCode.USER_ERROR);
+    logger.error(`Directory "${targetPath}" does not exist`);
+    exitWithCode(ExitCode.USER_ERROR);
   }
 
   // Resolve services from DI container
@@ -128,49 +112,26 @@
   } catch (error) {
     const errorMessage = error instanceof Error ? error.message : String(error);
 
-<<<<<<< HEAD
-    if (!manifest) {
-      logger.error(chalk.red('Error:') + " " +  'Not a scaffold-managed project');
-      logger.info(chalk.gray('No .scaffold/manifest.json file found.'));
-      logger.info(
-=======
     // Check if it's a missing manifest (not a scaffold project)
     if (errorMessage.includes('manifest.json') &&
         (errorMessage.includes('does not exist') || errorMessage.includes('Ensure the file exists'))) {
-      console.error(chalk.red('Error:'), 'Not a scaffold-managed project');
-      console.log(chalk.gray('No .scaffold/manifest.json file found.'));
-      console.log(
->>>>>>> 97cfcb0a
+      logger.error('Not a scaffold-managed project');
+      logger.info(chalk.gray('No .scaffold/manifest.json file found.'));
+      logger.info(
         chalk.gray('Use "scaffold new" to create a new project first.')
       );
-      process.exit(ExitCode.USER_ERROR);
-    }
-
-<<<<<<< HEAD
-    if (options.template) {
-      templateIds = [options.template];
-      if (verbose) {
-        logger.info(chalk.blue('Using template:') + " " +  options.template);
-      }
-    } else {
-      // Get already applied template SHAs to exclude them from selection
-      const excludeTemplateIds = manifest.templates
-        .filter((template) => template.status === 'active')
-        .map((template) => template.templateSha);
-
-      if (verbose && excludeTemplateIds.length > 0) {
-        logger.info(
-          chalk.blue('Excluding already applied templates: ') + excludeTemplateIds.join(', ')
-=======
+      exitWithCode(ExitCode.USER_ERROR);
+    }
+
     // For any other manifest loading error (corrupted JSON, etc.)
-    console.error(chalk.red('Error:'), errorMessage);
+    logger.error(errorMessage);
     exitWithCode(ExitCode.USER_ERROR);
   }
 
   if (!manifest) {
-    console.error(chalk.red('Error:'), 'Not a scaffold-managed project');
-    console.log(chalk.gray('No .scaffold/manifest.json file found.'));
-    console.log(
+    logger.error('Not a scaffold-managed project');
+    logger.info(chalk.gray('No .scaffold/manifest.json file found.'));
+    logger.info(
       chalk.gray('Use "scaffold new" to create a new project first.')
     );
     exitWithCode(ExitCode.USER_ERROR);
@@ -180,7 +141,7 @@
   if (options.template) {
     templateIds = [options.template];
     if (verbose) {
-      console.log(chalk.blue('Using template:'), options.template);
+      logger.info(chalk.blue('Using template:') + " " +  options.template);
     }
   } else {
     // Get already applied template SHAs to exclude them from selection
@@ -189,9 +150,8 @@
       .map((template: any) => template.templateSha);
 
     if (verbose && excludeTemplateIds.length > 0) {
-      console.log(
-        chalk.blue('Excluding already applied templates:'),
-        excludeTemplateIds
+      logger.info(
+        chalk.blue('Excluding already applied templates: ') + excludeTemplateIds.join(', ')
       );
     }
 
@@ -206,113 +166,49 @@
 
       // Handle case where no templates are available or user cancels
       if (templateIds.length === 0) {
-        console.log(chalk.yellow('No additional templates available to apply.'));
-        console.log(
+        logger.info(chalk.yellow('No additional templates available to apply.'));
+        logger.info(
           chalk.gray(
             'All available templates are already applied to this project.'
           )
         );
-        console.log(
+        logger.info(
           chalk.gray(
             'Or specify a specific template with: scaffold extend [project] --template <template-name>'
           )
->>>>>>> 97cfcb0a
         );
         return;
       }
-<<<<<<< HEAD
-
-      // Use shared template selection utility - single template only for extend
-      try {
-        templateIds = await selectTemplates(templateService, {
-          verbose,
-          excludeTemplateIds,
-          allowMultiple: false, // Extend command should use single template
-          required: false,
-        });
-
-        // Handle case where no templates are available or user cancels
-        if (templateIds.length === 0) {
-          logger.info(chalk.yellow('No additional templates available to apply.'));
-          logger.info(
-            chalk.gray(
-              'All available templates are already applied to this project.'
-            )
-          );
-          logger.info(
-            chalk.gray(
-              'Or specify a specific template with: scaffold extend [project] --template <template-name>'
-            )
-          );
-          return;
-        }
-      } catch (error) {
-        if (
-          error instanceof Error &&
-          (error.message.includes('Failed to load templates') ||
-           error.message.includes('No templates available'))
-        ) {
-          logger.info(chalk.yellow('No templates found.'));
-          logger.info(
-            chalk.gray(
-              'Use "scaffold template create" to create your first template.'
-            )
-          );
-          logger.info(
-            chalk.gray(
-              'Or specify a template with: scaffold extend [project] --template <template-name>'
-            )
-          );
-          return;
-        }
-        throw error;
-=======
     } catch (error) {
       if (
         error instanceof Error &&
         (error.message.includes('Failed to load templates') ||
          error.message.includes('No templates available'))
       ) {
-        console.log(chalk.yellow('No templates found.'));
-        console.log(
+        logger.info(chalk.yellow('No templates found.'));
+        logger.info(
           chalk.gray(
             'Use "scaffold template create" to create your first template.'
           )
         );
-        console.log(
+        logger.info(
           chalk.gray(
             'Or specify a template with: scaffold extend [project] --template <template-name>'
           )
         );
         return;
->>>>>>> 97cfcb0a
       }
       throw error;
     }
   }
 
-<<<<<<< HEAD
-    // Parse variables if provided
-    let variables: Record<string, string> = {};
-    if (options.variables) {
-      try {
-        variables = JSON.parse(options.variables);
-        if (verbose) {
-          logger.info(chalk.blue('Variables:') + " " +  variables);
-        }
-      } catch (error) {
-        throw new Error(
-          `Invalid variables JSON: ${error instanceof Error ? error.message : String(error)}`
-        );
-=======
   // Parse variables if provided
   let variables: Record<string, string> = {};
   if (options.variables) {
     try {
       variables = JSON.parse(options.variables);
       if (verbose) {
-        console.log(chalk.blue('Variables:'), variables);
->>>>>>> 97cfcb0a
+        logger.info(chalk.blue('Variables:') + " " + JSON.stringify(variables));
       }
     } catch (error) {
       throw new Error(
@@ -321,43 +217,12 @@
     }
   }
 
-<<<<<<< HEAD
-    if (dryRun) {
-      logger.info(chalk.yellow('DRY RUN - Would extend project with:'));
-      logger.info(chalk.blue('Project:') + " " +  manifest.projectName);
-      logger.info(chalk.blue('Templates:') + " " +  templateIds);
-      logger.info(chalk.blue('Variables:') + " " +  variables);
-      logger.info(chalk.blue('Target path:') + " " +  targetPath);
-      return;
-    }
-
-    // Confirmation prompt (unless force mode is enabled)
-    if (!force) {
-      try {
-        const templateId = templateIds[0]; // Since we're only using single template for extend
-        const template = await templateService.getTemplate(templateId);
-        const { proceed } = await inquirer.prompt([
-          {
-            type: 'confirm',
-            name: 'proceed',
-            message: `Add template "${template.name}" to project "${manifest.projectName}"?`,
-            default: true,
-          },
-        ]);
-
-        if (!proceed) {
-          logger.info(chalk.yellow('Operation cancelled.'));
-          return;
-        }
-      } catch (error) {
-        // If template can't be loaded, we'll let the extendProject method handle the error
-=======
   if (dryRun) {
-    console.log(chalk.yellow('DRY RUN - Would extend project with:'));
-    console.log(chalk.blue('Project:'), (manifest as any).projectName);
-    console.log(chalk.blue('Templates:'), templateIds);
-    console.log(chalk.blue('Variables:'), variables);
-    console.log(chalk.blue('Target path:'), targetPath);
+    logger.info(chalk.yellow('DRY RUN - Would extend project with:'));
+    logger.info(chalk.blue('Project:') + " " +  manifest.projectName);
+    logger.info(chalk.blue('Templates:') + " " +  templateIds);
+    logger.info(chalk.blue('Variables:') + " " + JSON.stringify(variables));
+    logger.info(chalk.blue('Target path:') + " " +  targetPath);
     return;
   }
 
@@ -370,30 +235,23 @@
         {
           type: 'confirm',
           name: 'proceed',
-          message: `Add template "${template.name}" to project "${(manifest as any).projectName}"?`,
+          message: `Add template "${template.name}" to project "${manifest.projectName}"?`,
           default: true,
         },
       ]);
 
       if (!proceed) {
-        console.log(chalk.yellow('Operation cancelled.'));
+        logger.info(chalk.yellow('Operation cancelled.'));
         return;
->>>>>>> 97cfcb0a
       }
     } catch (error) {
       // If template can't be loaded, we'll let the extendProject method handle the error
     }
   }
 
-<<<<<<< HEAD
-    if (verbose) {
-      logger.info(chalk.blue('Extending project with template:') + " " +  templateIds[0]);
-    }
-=======
   if (verbose) {
-    console.log(chalk.blue('Extending project with template:'), templateIds[0]);
-  }
->>>>>>> 97cfcb0a
+    logger.info(chalk.blue('Extending project with template:') + " " +  templateIds[0]);
+  }
 
   // Extend the project with the new template
   const updatedManifest = await extensionService.extendProject(
@@ -402,38 +260,18 @@
     variables
   );
 
-<<<<<<< HEAD
-    logger.info(chalk.green('✓ Project extended successfully!'));
-    logger.info(chalk.blue('Project name:') + " " +  updatedManifest.projectName);
-    logger.info(chalk.blue('Location:') + " " +  targetPath);
-
-    // Find the newly added template
-    const newTemplate = updatedManifest.templates[updatedManifest.templates.length - 1];
-    logger.info(chalk.blue('Template added:') + " " +  `${newTemplate.name}@${newTemplate.version}`);
-
-    if (verbose) {
-      logger.info(chalk.blue('Updated at:') + " " +  updatedManifest.updated);
-      logger.info(
-        chalk.blue('Total templates: ') + updatedManifest.templates.filter(t => t.status === 'active').length
-      );
-    }
-  } catch (error) {
-    throw error;
-=======
-  console.log(chalk.green('✓ Project extended successfully!'));
-  console.log(chalk.blue('Project name:'), updatedManifest.projectName);
-  console.log(chalk.blue('Location:'), targetPath);
+  logger.info(chalk.green('✓ Project extended successfully!'));
+  logger.info(chalk.blue('Project name:') + " " +  updatedManifest.projectName);
+  logger.info(chalk.blue('Location:') + " " +  targetPath);
 
   // Find the newly added template
   const newTemplate = updatedManifest.templates[updatedManifest.templates.length - 1];
-  console.log(chalk.blue('Template added:'), `${newTemplate.name}@${newTemplate.version}`);
+  logger.info(chalk.blue('Template added:') + " " +  `${newTemplate.name}@${newTemplate.version}`);
 
   if (verbose) {
-    console.log(chalk.blue('Updated at:'), updatedManifest.updated);
-    console.log(
-      chalk.blue('Total templates:'),
-      updatedManifest.templates.filter(t => t.status === 'active').length
+    logger.info(chalk.blue('Updated at:') + " " +  updatedManifest.updated);
+    logger.info(
+      chalk.blue('Total templates: ') + updatedManifest.templates.filter(t => t.status === 'active').length
     );
->>>>>>> 97cfcb0a
   }
 }