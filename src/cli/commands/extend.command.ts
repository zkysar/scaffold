/**
 * CLI command: scaffold extend <project>
 * Add templates to existing project
 */

import { Command } from 'commander';
import { resolve } from 'path';
import { existsSync } from 'fs';
import chalk from 'chalk';
import inquirer from 'inquirer';
import { DependencyContainer } from 'tsyringe';
import {
  ProjectExtensionService,
  ProjectManifestService,
  TemplateService,
  FileSystemService,
} from '../../services';
import { ExitCode, exitWithCode } from '../../constants/exit-codes';
import { selectTemplates } from '../utils/template-selector';

interface ExtendCommandOptions {
  template?: string;
  variables?: string;
  verbose?: boolean;
  dryRun?: boolean;
  force?: boolean;
}

export function createExtendCommand(container: DependencyContainer): Command {
  const command = new Command('extend');

  command
    .description('Add templates to existing project')
    .argument(
      '[project]',
      'Project directory path (defaults to current directory)'
    )
    .option('--template <name>', 'Template name or ID to add')
    .option('--variables <json>', 'Variables as JSON string')
    .option('--verbose', 'Show detailed extend output')
    .option('--dry-run', 'Show what would be extended without making changes')
    .option('--force', 'Add template without confirmation prompts')
    .action(async (projectPath: string, options: ExtendCommandOptions) => {
      try {
        await handleExtendCommand(projectPath, options, container);
      } catch (error) {
        const errorMessage = error instanceof Error ? error.message : String(error);

        // Check for permission-related errors (system errors)
        if (errorMessage.includes('EACCES') ||
            errorMessage.includes('EPERM') ||
            errorMessage.includes('permission denied')) {
          console.error(chalk.red('Error:'), errorMessage);
          process.exit(ExitCode.SYSTEM_ERROR);
        }

        // Check for file system errors that are system-level issues
        if (errorMessage.includes('ENOENT') ||
            errorMessage.includes('EISDIR') ||
            errorMessage.includes('EMFILE') ||
            errorMessage.includes('ENOSPC')) {
          console.error(chalk.red('Error:'), errorMessage);
          process.exit(ExitCode.SYSTEM_ERROR);
        }

        // All other errors are considered user errors (invalid input, etc.)
        console.error(chalk.red('Error:'), errorMessage);
        process.exit(ExitCode.USER_ERROR);
      }
    });

  return command;
}

async function handleExtendCommand(
  projectPath: string,
  options: ExtendCommandOptions,
  container: DependencyContainer
): Promise<void> {
  const verbose = options.verbose || false;
  const dryRun = options.dryRun || false;
  const force = options.force || false;

  // Determine target path
  const targetPath = projectPath
    ? resolve(projectPath)
    : resolve(process.cwd());

  if (verbose) {
    console.log(chalk.blue('Extending project:'), targetPath);
  }

  // Check if directory exists
  if (!existsSync(targetPath)) {
    console.error(
      chalk.red('Error:'),
      `Directory "${targetPath}" does not exist`
    );
    process.exit(ExitCode.USER_ERROR);
  }

<<<<<<< HEAD

  // Initialize services
  const fileSystemService = new FileSystemService();
  const templateService = new TemplateService();
  const manifestService = new ProjectManifestService(fileSystemService);
  const extensionService = new ProjectExtensionService(
    templateService,
    fileSystemService,
    manifestService.getProjectManifest.bind(manifestService),
    manifestService.updateProjectManifest.bind(manifestService),
    manifestService.findNearestManifest.bind(manifestService)
  );
=======
  // Resolve services from DI container
  const fileSystemService = container.resolve(FileSystemService);
  const templateService = container.resolve(TemplateService);
  const manifestService = container.resolve(ProjectManifestService);
  const extensionService = container.resolve(ProjectExtensionService);
>>>>>>> 9155380f

  let templateIds: string[] = [];
  let manifest: any = null;

  try {
    // Check if this is a scaffold-managed project
    manifest = await manifestService.loadProjectManifest(targetPath);
  } catch (error) {
    const errorMessage = error instanceof Error ? error.message : String(error);

    // Check if it's a missing manifest (not a scaffold project)
    if (errorMessage.includes('manifest.json') &&
        (errorMessage.includes('does not exist') || errorMessage.includes('Ensure the file exists'))) {
      console.error(chalk.red('Error:'), 'Not a scaffold-managed project');
      console.log(chalk.gray('No .scaffold/manifest.json file found.'));
      console.log(
        chalk.gray('Use "scaffold new" to create a new project first.')
      );
      process.exit(ExitCode.USER_ERROR);
    }

    // For any other manifest loading error (corrupted JSON, etc.)
    console.error(chalk.red('Error:'), errorMessage);
    exitWithCode(ExitCode.USER_ERROR);
  }

  if (!manifest) {
    console.error(chalk.red('Error:'), 'Not a scaffold-managed project');
    console.log(chalk.gray('No .scaffold/manifest.json file found.'));
    console.log(
      chalk.gray('Use "scaffold new" to create a new project first.')
    );
    exitWithCode(ExitCode.USER_ERROR);
  }

  // Handle template selection
  if (options.template) {
    templateIds = [options.template];
    if (verbose) {
      console.log(chalk.blue('Using template:'), options.template);
    }
  } else {
    // Get already applied template SHAs to exclude them from selection
    const excludeTemplateIds = manifest.templates
      .filter((template: any) => template.status === 'active')
      .map((template: any) => template.templateSha);

    if (verbose && excludeTemplateIds.length > 0) {
      console.log(
        chalk.blue('Excluding already applied templates:'),
        excludeTemplateIds
      );
    }

    // Use shared template selection utility - single template only for extend
    try {
      templateIds = await selectTemplates(templateService, {
        verbose,
        excludeTemplateIds,
        allowMultiple: false, // Extend command should use single template
        required: false,
      });

      // Handle case where no templates are available or user cancels
      if (templateIds.length === 0) {
        console.log(chalk.yellow('No additional templates available to apply.'));
        console.log(
          chalk.gray(
            'All available templates are already applied to this project.'
          )
        );
        console.log(
          chalk.gray(
            'Or specify a specific template with: scaffold extend [project] --template <template-name>'
          )
        );
        return;
      }
    } catch (error) {
      if (
        error instanceof Error &&
        (error.message.includes('Failed to load templates') ||
         error.message.includes('No templates available'))
      ) {
        console.log(chalk.yellow('No templates found.'));
        console.log(
          chalk.gray(
            'Use "scaffold template create" to create your first template.'
          )
        );
        console.log(
          chalk.gray(
            'Or specify a template with: scaffold extend [project] --template <template-name>'
          )
        );
        return;
      }
      throw error;
    }
  }

  // Parse variables if provided
  let variables: Record<string, string> = {};
  if (options.variables) {
    try {
      variables = JSON.parse(options.variables);
      if (verbose) {
        console.log(chalk.blue('Variables:'), variables);
      }
    } catch (error) {
      throw new Error(
        `Invalid variables JSON: ${error instanceof Error ? error.message : String(error)}`
      );
    }
  }

  if (dryRun) {
    console.log(chalk.yellow('DRY RUN - Would extend project with:'));
    console.log(chalk.blue('Project:'), (manifest as any).projectName);
    console.log(chalk.blue('Templates:'), templateIds);
    console.log(chalk.blue('Variables:'), variables);
    console.log(chalk.blue('Target path:'), targetPath);
    return;
  }

  // Confirmation prompt (unless force mode is enabled)
  if (!force) {
    try {
      const templateId = templateIds[0]; // Since we're only using single template for extend
      const template = await templateService.getTemplate(templateId);
      const { proceed } = await inquirer.prompt([
        {
          type: 'confirm',
          name: 'proceed',
          message: `Add template "${template.name}" to project "${(manifest as any).projectName}"?`,
          default: true,
        },
      ]);

      if (!proceed) {
        console.log(chalk.yellow('Operation cancelled.'));
        return;
      }
    } catch (error) {
      // If template can't be loaded, we'll let the extendProject method handle the error
    }
  }

  if (verbose) {
    console.log(chalk.blue('Extending project with template:'), templateIds[0]);
  }

  // Extend the project with the new template
  const updatedManifest = await extensionService.extendProject(
    targetPath,
    templateIds,
    variables
  );

  console.log(chalk.green('✓ Project extended successfully!'));
  console.log(chalk.blue('Project name:'), updatedManifest.projectName);
  console.log(chalk.blue('Location:'), targetPath);

  // Find the newly added template
  const newTemplate = updatedManifest.templates[updatedManifest.templates.length - 1];
  console.log(chalk.blue('Template added:'), `${newTemplate.name}@${newTemplate.version}`);

  if (verbose) {
    console.log(chalk.blue('Updated at:'), updatedManifest.updated);
    console.log(
      chalk.blue('Total templates:'),
      updatedManifest.templates.filter(t => t.status === 'active').length
    );
  }
}<|MERGE_RESOLUTION|>--- conflicted
+++ resolved
@@ -99,26 +99,11 @@
     process.exit(ExitCode.USER_ERROR);
   }
 
-<<<<<<< HEAD
-
-  // Initialize services
-  const fileSystemService = new FileSystemService();
-  const templateService = new TemplateService();
-  const manifestService = new ProjectManifestService(fileSystemService);
-  const extensionService = new ProjectExtensionService(
-    templateService,
-    fileSystemService,
-    manifestService.getProjectManifest.bind(manifestService),
-    manifestService.updateProjectManifest.bind(manifestService),
-    manifestService.findNearestManifest.bind(manifestService)
-  );
-=======
   // Resolve services from DI container
   const fileSystemService = container.resolve(FileSystemService);
   const templateService = container.resolve(TemplateService);
   const manifestService = container.resolve(ProjectManifestService);
   const extensionService = container.resolve(ProjectExtensionService);
->>>>>>> 9155380f
 
   let templateIds: string[] = [];
   let manifest: any = null;
