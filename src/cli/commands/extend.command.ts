/**
 * CLI command: scaffold extend <project>
 * Add templates to existing project
 */

import { Command } from 'commander';
import { resolve } from 'path';
import { existsSync } from 'fs';
import chalk from 'chalk';
import inquirer from 'inquirer';
import {
  ProjectService,
  TemplateService,
  FileSystemService,
} from '@/services';
import { selectTemplates } from '../utils/template-selector';

interface ExtendCommandOptions {
  template?: string;
  variables?: string;
  verbose?: boolean;
  dryRun?: boolean;
  force?: boolean;
}

export function createExtendCommand(): Command {
  const command = new Command('extend');

  command
    .description('Add templates to existing project')
    .argument(
      '[project]',
      'Project directory path (defaults to current directory)'
    )
    .option('--template <name>', 'Template name or ID to add')
    .option('--variables <json>', 'Variables as JSON string')
    .option('--verbose', 'Show detailed extend output')
    .option('--dry-run', 'Show what would be extended without making changes')
    .option('--force', 'Add template without confirmation prompts')
    .action(async (projectPath: string, options: ExtendCommandOptions) => {
      try {
        await handleExtendCommand(projectPath, options);
      } catch (error) {
        console.error(
          chalk.red('Error:'),
          error instanceof Error ? error.message : String(error)
        );
        process.exit(1);
      }
    });

  return command;
}

async function handleExtendCommand(
  projectPath: string,
  options: ExtendCommandOptions
): Promise<void> {
  const verbose = options.verbose || false;
  const dryRun = options.dryRun || false;
  const force = options.force || false;

  // Determine target path
  const targetPath = projectPath
    ? resolve(projectPath)
    : resolve(process.cwd());

  if (verbose) {
    console.log(chalk.blue('Extending project:'), targetPath);
  }

  // Check if directory exists
  if (!existsSync(targetPath)) {
    console.error(
      chalk.red('Error:'),
      `Directory "${targetPath}" does not exist`
    );
    process.exit(1);
  }

  // Initialize services
  const fileSystemService = new FileSystemService();
  const templateService = new TemplateService();
  const projectService = new ProjectService(templateService, fileSystemService, undefined);

  let templateIds: string[] = [];

  try {
    // Check if this is a scaffold-managed project
    const manifest = await projectService.loadProjectManifest(targetPath);

    if (!manifest) {
      console.error(chalk.red('Error:'), 'Not a scaffold-managed project');
      console.log(chalk.gray('No .scaffold/manifest.json file found.'));
      console.log(
        chalk.gray('Use "scaffold new" to create a new project first.')
      );
      process.exit(1);
    }

    if (options.template) {
      templateIds = [options.template];
      if (verbose) {
        console.log(chalk.blue('Using template:'), options.template);
      }
    } else {
      // Get already applied template SHAs to exclude them from selection
      const excludeTemplateIds = manifest.templates
        .filter((template) => template.status === 'active')
        .map((template) => template.templateSha);

      if (verbose && excludeTemplateIds.length > 0) {
        console.log(
          chalk.blue('Excluding already applied templates:'),
          excludeTemplateIds
        );
      }

      // Use shared template selection utility - single template only for extend
      try {
        templateIds = await selectTemplates(templateService, {
          verbose,
          excludeTemplateIds,
          allowMultiple: false, // Extend command should use single template
          required: false,
        });

        // Handle case where no templates are available or user cancels
        if (templateIds.length === 0) {
          console.log(chalk.yellow('No additional templates available to apply.'));
          console.log(
            chalk.gray(
              'All available templates are already applied to this project.'
            )
          );
          console.log(
            chalk.gray(
              'Or specify a specific template with: scaffold extend [project] --template <template-name>'
            )
          );
          return;
        }
      } catch (error) {
        if (
          error instanceof Error &&
          (error.message.includes('Failed to load templates') ||
           error.message.includes('No templates available'))
        ) {
          console.log(chalk.yellow('No templates found.'));
          console.log(
            chalk.gray(
              'Use "scaffold template create" to create your first template.'
            )
          );
          console.log(
            chalk.gray(
              'Or specify a template with: scaffold extend [project] --template <template-name>'
            )
          );
          return;
        }
        throw error;
      }
    }

    // Parse variables if provided
    let variables: Record<string, string> = {};
    if (options.variables) {
      try {
        variables = JSON.parse(options.variables);
        if (verbose) {
          console.log(chalk.blue('Variables:'), variables);
        }
      } catch (error) {
        throw new Error(
          `Invalid variables JSON: ${error instanceof Error ? error.message : String(error)}`
        );
      }
    }

    if (dryRun) {
      console.log(chalk.yellow('DRY RUN - Would extend project with:'));
      console.log(chalk.blue('Project:'), manifest.projectName);
      console.log(chalk.blue('Templates:'), templateIds);
      console.log(chalk.blue('Variables:'), variables);
      console.log(chalk.blue('Target path:'), targetPath);
      return;
    }

    // Confirmation prompt (unless force mode is enabled)
    if (!force) {
      try {
        const templateId = templateIds[0]; // Since we're only using single template for extend
        const template = await templateService.getTemplate(templateId);
        const { proceed } = await inquirer.prompt([
          {
            type: 'confirm',
            name: 'proceed',
            message: `Add template "${template.name}" to project "${manifest.projectName}"?`,
            default: true,
          },
        ]);

        if (!proceed) {
          console.log(chalk.yellow('Operation cancelled.'));
          return;
        }
      } catch (error) {
        // If template can't be loaded, we'll let the extendProject method handle the error
      }
    }

    if (verbose) {
      console.log(chalk.blue('Extending project with template:'), templateIds[0]);
    }

    // Extend the project using the service
    const updatedManifest = await projectService.extendProject(
      targetPath,
      templateIds,
      variables
    );
<<<<<<< HEAD
    console.log(chalk.blue('Would extend project:'), targetPath);
    console.log(chalk.blue('With template:'), options.template);
=======

    console.log(chalk.green('✓ Project extended successfully!'));
    console.log(chalk.blue('Project name:'), updatedManifest.projectName);
    console.log(chalk.blue('Location:'), targetPath);

    // Find the newly added template
    const newTemplate = updatedManifest.templates[updatedManifest.templates.length - 1];
    console.log(chalk.blue('Template added:'), `${newTemplate.name}@${newTemplate.version}`);

    if (verbose) {
      console.log(chalk.blue('Updated at:'), updatedManifest.updated);
      console.log(
        chalk.blue('Total templates:'),
        updatedManifest.templates.filter(t => t.status === 'active').length
      );
    }
>>>>>>> c7ee36dd
  } catch (error) {
    throw error;
  }
}<|MERGE_RESOLUTION|>--- conflicted
+++ resolved
@@ -220,10 +220,6 @@
       templateIds,
       variables
     );
-<<<<<<< HEAD
-    console.log(chalk.blue('Would extend project:'), targetPath);
-    console.log(chalk.blue('With template:'), options.template);
-=======
 
     console.log(chalk.green('✓ Project extended successfully!'));
     console.log(chalk.blue('Project name:'), updatedManifest.projectName);
@@ -240,7 +236,6 @@
         updatedManifest.templates.filter(t => t.status === 'active').length
       );
     }
->>>>>>> c7ee36dd
   } catch (error) {
     throw error;
   }
