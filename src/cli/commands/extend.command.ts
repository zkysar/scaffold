/**
 * CLI command: scaffold extend <project>
 * Add templates to existing project
 */

import { Command } from 'commander';
import { resolve } from 'path';
import { existsSync } from 'fs';
import chalk from 'chalk';
import inquirer from 'inquirer';
import {
  ProjectExtensionService,
  ProjectManifestService,
  TemplateService,
  FileSystemService,
<<<<<<< HEAD
} from '../../services';
=======
} from '@/services';
import { selectTemplates } from '../utils/template-selector';
>>>>>>> 20f8682e

interface ExtendCommandOptions {
  template?: string;
  variables?: string;
  verbose?: boolean;
  dryRun?: boolean;
  force?: boolean;
}

export function createExtendCommand(): Command {
  const command = new Command('extend');

  command
    .description('Add templates to existing project')
    .argument(
      '[project]',
      'Project directory path (defaults to current directory)'
    )
    .option('--template <name>', 'Template name or ID to add')
    .option('--variables <json>', 'Variables as JSON string')
    .option('--verbose', 'Show detailed extend output')
    .option('--dry-run', 'Show what would be extended without making changes')
    .option('--force', 'Add template without confirmation prompts')
    .action(async (projectPath: string, options: ExtendCommandOptions) => {
      try {
        await handleExtendCommand(projectPath, options);
      } catch (error) {
        console.error(
          chalk.red('Error:'),
          error instanceof Error ? error.message : String(error)
        );
        process.exit(1);
      }
    });

  return command;
}

async function handleExtendCommand(
  projectPath: string,
  options: ExtendCommandOptions
): Promise<void> {
  const verbose = options.verbose || false;
  const dryRun = options.dryRun || false;
  const force = options.force || false;

  // Determine target path
  const targetPath = projectPath
    ? resolve(projectPath)
    : resolve(process.cwd());

  if (verbose) {
    console.log(chalk.blue('Extending project:'), targetPath);
  }

  // Check if directory exists
  if (!existsSync(targetPath)) {
    console.error(
      chalk.red('Error:'),
      `Directory "${targetPath}" does not exist`
    );
    process.exit(1);
  }

  // Initialize services
  const fileSystemService = new FileSystemService();
  const templateService = new TemplateService();
  const manifestService = new ProjectManifestService(fileSystemService);
  const extensionService = new ProjectExtensionService(
    templateService,
    fileSystemService,
    manifestService.getProjectManifest.bind(manifestService),
    manifestService.updateProjectManifest.bind(manifestService),
    manifestService.findNearestManifest.bind(manifestService)
  );

  let templateIds: string[] = [];

  try {
    // Check if this is a scaffold-managed project
    const manifest = await manifestService.loadProjectManifest(targetPath);

    if (!manifest) {
      console.error(chalk.red('Error:'), 'Not a scaffold-managed project');
      console.log(chalk.gray('No .scaffold/manifest.json file found.'));
      console.log(
        chalk.gray('Use "scaffold new" to create a new project first.')
      );
      process.exit(1);
    }

    if (options.template) {
      templateIds = [options.template];
      if (verbose) {
        console.log(chalk.blue('Using template:'), options.template);
      }
    } else {
      // Get already applied template SHAs to exclude them from selection
      const excludeTemplateIds = manifest.templates
        .filter((template) => template.status === 'active')
        .map((template) => template.templateSha);

      if (verbose && excludeTemplateIds.length > 0) {
        console.log(
          chalk.blue('Excluding already applied templates:'),
          excludeTemplateIds
        );
      }

      // Use shared template selection utility - single template only for extend
      try {
        templateIds = await selectTemplates(templateService, {
          verbose,
          excludeTemplateIds,
          allowMultiple: false, // Extend command should use single template
          required: false,
        });

        // Handle case where no templates are available or user cancels
        if (templateIds.length === 0) {
          console.log(chalk.yellow('No additional templates available to apply.'));
          console.log(
            chalk.gray(
              'All available templates are already applied to this project.'
            )
          );
          console.log(
            chalk.gray(
              'Or specify a specific template with: scaffold extend [project] --template <template-name>'
            )
          );
          return;
        }
      } catch (error) {
        if (
          error instanceof Error &&
          (error.message.includes('Failed to load templates') ||
           error.message.includes('No templates available'))
        ) {
          console.log(chalk.yellow('No templates found.'));
          console.log(
            chalk.gray(
              'Use "scaffold template create" to create your first template.'
            )
          );
          console.log(
            chalk.gray(
              'Or specify a template with: scaffold extend [project] --template <template-name>'
            )
          );
          return;
        }
        throw error;
      }
    }

    // Parse variables if provided
    let variables: Record<string, string> = {};
    if (options.variables) {
      try {
        variables = JSON.parse(options.variables);
        if (verbose) {
          console.log(chalk.blue('Variables:'), variables);
        }
      } catch (error) {
        throw new Error(
          `Invalid variables JSON: ${error instanceof Error ? error.message : String(error)}`
        );
      }
    }

    if (dryRun) {
      console.log(chalk.yellow('DRY RUN - Would extend project with:'));
      console.log(chalk.blue('Project:'), manifest.projectName);
      console.log(chalk.blue('Templates:'), templateIds);
      console.log(chalk.blue('Variables:'), variables);
      console.log(chalk.blue('Target path:'), targetPath);
      return;
    }

    // Confirmation prompt (unless force mode is enabled)
    if (!force) {
      try {
        const templateId = templateIds[0]; // Since we're only using single template for extend
        const template = await templateService.getTemplate(templateId);
        const { proceed } = await inquirer.prompt([
          {
            type: 'confirm',
            name: 'proceed',
            message: `Add template "${template.name}" to project "${manifest.projectName}"?`,
            default: true,
          },
        ]);

        if (!proceed) {
          console.log(chalk.yellow('Operation cancelled.'));
          return;
        }
      } catch (error) {
        // If template can't be loaded, we'll let the extendProject method handle the error
      }
    }

    if (verbose) {
      console.log(chalk.blue('Extending project with template:'), templateIds[0]);
    }

    // Extend the project with the new template
    const updatedManifest = await extensionService.extendProject(
      targetPath,
      templateIds,
      variables
    );
<<<<<<< HEAD
    console.log(chalk.blue('Would extend project:'), targetPath);
    console.log(chalk.blue('With template:'), options.template);
=======

    console.log(chalk.green('✓ Project extended successfully!'));
    console.log(chalk.blue('Project name:'), updatedManifest.projectName);
    console.log(chalk.blue('Location:'), targetPath);

    // Find the newly added template
    const newTemplate = updatedManifest.templates[updatedManifest.templates.length - 1];
    console.log(chalk.blue('Template added:'), `${newTemplate.name}@${newTemplate.version}`);

    if (verbose) {
      console.log(chalk.blue('Updated at:'), updatedManifest.updated);
      console.log(
        chalk.blue('Total templates:'),
        updatedManifest.templates.filter(t => t.status === 'active').length
      );
    }
>>>>>>> 20f8682e
  } catch (error) {
    throw error;
  }
}<|MERGE_RESOLUTION|>--- conflicted
+++ resolved
@@ -13,12 +13,8 @@
   ProjectManifestService,
   TemplateService,
   FileSystemService,
-<<<<<<< HEAD
-} from '../../services';
-=======
 } from '@/services';
-import { selectTemplates } from '../utils/template-selector';
->>>>>>> 20f8682e
+import { selectTemplates } from '@/cli/utils/template-selector';
 
 interface ExtendCommandOptions {
   template?: string;
@@ -232,10 +228,6 @@
       templateIds,
       variables
     );
-<<<<<<< HEAD
-    console.log(chalk.blue('Would extend project:'), targetPath);
-    console.log(chalk.blue('With template:'), options.template);
-=======
 
     console.log(chalk.green('✓ Project extended successfully!'));
     console.log(chalk.blue('Project name:'), updatedManifest.projectName);
@@ -252,7 +244,6 @@
         updatedManifest.templates.filter(t => t.status === 'active').length
       );
     }
->>>>>>> 20f8682e
   } catch (error) {
     throw error;
   }
