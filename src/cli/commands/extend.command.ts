/**
 * CLI command: scaffold extend <project>
 * Add templates to existing project
 */

import { Command } from 'commander';
import { resolve } from 'path';
import { existsSync } from 'fs';
import chalk from 'chalk';
import inquirer from 'inquirer';
import {
  ProjectService,
  TemplateService,
  FileSystemService,
<<<<<<< HEAD
} from '../../services';
import { selectTemplates } from '../utils/template-selector';
=======
} from '@/services';
>>>>>>> 4429768a

interface ExtendCommandOptions {
  template?: string;
  variables?: string;
  verbose?: boolean;
  dryRun?: boolean;
  force?: boolean;
}

export function createExtendCommand(): Command {
  const command = new Command('extend');

  command
    .description('Add templates to existing project')
    .argument(
      '[project]',
      'Project directory path (defaults to current directory)'
    )
    .option('--template <name>', 'Template name or ID to add')
    .option('--variables <json>', 'Variables as JSON string')
    .option('--verbose', 'Show detailed extend output')
    .option('--dry-run', 'Show what would be extended without making changes')
    .option('--force', 'Add template without confirmation prompts')
    .action(async (projectPath: string, options: ExtendCommandOptions) => {
      try {
        await handleExtendCommand(projectPath, options);
      } catch (error) {
        console.error(
          chalk.red('Error:'),
          error instanceof Error ? error.message : String(error)
        );
        process.exit(1);
      }
    });

  return command;
}

async function handleExtendCommand(
  projectPath: string,
  options: ExtendCommandOptions
): Promise<void> {
  const verbose = options.verbose || false;
  const dryRun = options.dryRun || false;
  const force = options.force || false;

  // Determine target path
  const targetPath = projectPath
    ? resolve(projectPath)
    : resolve(process.cwd());

  if (verbose) {
    console.log(chalk.blue('Extending project:'), targetPath);
  }

  // Check if directory exists
  if (!existsSync(targetPath)) {
    console.error(
      chalk.red('Error:'),
      `Directory "${targetPath}" does not exist`
    );
    process.exit(1);
  }

  // Initialize services
  const fileSystemService = new FileSystemService();
  const templateService = new TemplateService();
  const projectService = new ProjectService(templateService, fileSystemService, undefined);

  let templateIds: string[] = [];

  try {
    // Check if this is a scaffold-managed project
    const manifest = await projectService.loadProjectManifest(targetPath);

    if (!manifest) {
      console.error(chalk.red('Error:'), 'Not a scaffold-managed project');
      console.log(chalk.gray('No .scaffold/manifest.json file found.'));
      console.log(
        chalk.gray('Use "scaffold new" to create a new project first.')
      );
      process.exit(1);
    }

    if (options.template) {
      templateIds = [options.template];
      if (verbose) {
        console.log(chalk.blue('Using template:'), options.template);
      }
    } else {
      // Get already applied template SHAs to exclude them from selection
      const excludeTemplateIds = manifest.templates
        .filter((template) => template.status === 'active')
        .map((template) => template.templateSha);

      if (verbose && excludeTemplateIds.length > 0) {
        console.log(
          chalk.blue('Excluding already applied templates:'),
          excludeTemplateIds
        );
      }

      // Use shared template selection utility - single template only for extend
      try {
        templateIds = await selectTemplates(templateService, {
          verbose,
          excludeTemplateIds,
          allowMultiple: false, // Extend command should use single template
          required: false,
        });

        // Handle case where no templates are available or user cancels
        if (templateIds.length === 0) {
          console.log(chalk.yellow('No additional templates available to apply.'));
          console.log(
            chalk.gray(
              'All available templates are already applied to this project.'
            )
          );
          console.log(
            chalk.gray(
              'Or specify a specific template with: scaffold extend [project] --template <template-name>'
            )
          );
          return;
        }
      } catch (error) {
        if (
          error instanceof Error &&
          (error.message.includes('Failed to load templates') ||
           error.message.includes('No templates available'))
        ) {
          console.log(chalk.yellow('No templates found.'));
          console.log(
            chalk.gray(
              'Use "scaffold template create" to create your first template.'
            )
          );
          console.log(
            chalk.gray(
              'Or specify a template with: scaffold extend [project] --template <template-name>'
            )
          );
          return;
        }
        throw error;
      }
    }

    // Parse variables if provided
    let variables: Record<string, string> = {};
    if (options.variables) {
      try {
        variables = JSON.parse(options.variables);
        if (verbose) {
          console.log(chalk.blue('Variables:'), variables);
        }
      } catch (error) {
        throw new Error(
          `Invalid variables JSON: ${error instanceof Error ? error.message : String(error)}`
        );
      }
    }

    if (dryRun) {
      console.log(chalk.yellow('DRY RUN - Would extend project with:'));
      console.log(chalk.blue('Project:'), manifest.projectName);
      console.log(chalk.blue('Templates:'), templateIds);
      console.log(chalk.blue('Variables:'), variables);
      console.log(chalk.blue('Target path:'), targetPath);
      return;
    }

<<<<<<< HEAD
    // Confirmation prompt (unless force mode is enabled)
    if (!force) {
      try {
        const templateId = templateIds[0]; // Since we're only using single template for extend
        const template = await templateService.getTemplate(templateId);
        const { proceed } = await inquirer.prompt([
          {
            type: 'confirm',
            name: 'proceed',
            message: `Add template "${template.name}" to project "${manifest.projectName}"?`,
            default: true,
          },
        ]);

        if (!proceed) {
          console.log(chalk.yellow('Operation cancelled.'));
          return;
        }
      } catch (error) {
        // If template can't be loaded, we'll let the extendProject method handle the error
      }
    }

    try {
      // Extend the project with the new template
      const updatedManifest = await projectService.extendProject(
        targetPath,
        templateIds,
        variables
      );

      console.log(chalk.green('✓ Project extended successfully!'));
      console.log(chalk.blue('Project name:'), updatedManifest.projectName);
      console.log(chalk.blue('Location:'), targetPath);

      const newTemplate = updatedManifest.templates[updatedManifest.templates.length - 1];
      console.log(
        chalk.blue('Template added:'),
        `${newTemplate.name}@${newTemplate.version}`
      );

      if (verbose) {
        console.log(chalk.blue('Updated at:'), updatedManifest.updated);
        console.log(
          chalk.blue('Total templates:'),
          updatedManifest.templates.filter((t) => t.status === 'active').length
        );
      }
    } catch (error) {
      if (error instanceof Error && error.message === 'Not implemented') {
        console.log(
          chalk.yellow(
            '✓ Command structure created (service implementation pending)'
          )
        );
        console.log(chalk.blue('Would extend project:'), targetPath);
        console.log(chalk.blue('With templates:'), templateIds);
        return;
      }
      throw error;
    }
=======
    console.log(
      chalk.yellow(
        '✓ Command structure created (service implementation pending)'
      )
    );
    console.log(chalk.blue('Would extend project:'), targetPath);
    console.log(chalk.blue('With template:'), options.template);
>>>>>>> 4429768a
  } catch (error) {
    throw error;
  }
}<|MERGE_RESOLUTION|>--- conflicted
+++ resolved
@@ -12,12 +12,8 @@
   ProjectService,
   TemplateService,
   FileSystemService,
-<<<<<<< HEAD
-} from '../../services';
+} from '@/services';
 import { selectTemplates } from '../utils/template-selector';
-=======
-} from '@/services';
->>>>>>> 4429768a
 
 interface ExtendCommandOptions {
   template?: string;
@@ -191,7 +187,6 @@
       return;
     }
 
-<<<<<<< HEAD
     // Confirmation prompt (unless force mode is enabled)
     if (!force) {
       try {
@@ -215,53 +210,32 @@
       }
     }
 
-    try {
-      // Extend the project with the new template
-      const updatedManifest = await projectService.extendProject(
-        targetPath,
-        templateIds,
-        variables
+    if (verbose) {
+      console.log(chalk.blue('Extending project with template:'), templateIds[0]);
+    }
+
+    // Extend the project using the service
+    const updatedManifest = await projectService.extendProject(
+      targetPath,
+      templateIds,
+      variables
+    );
+
+    console.log(chalk.green('✓ Project extended successfully!'));
+    console.log(chalk.blue('Project name:'), updatedManifest.projectName);
+    console.log(chalk.blue('Location:'), targetPath);
+
+    // Find the newly added template
+    const newTemplate = updatedManifest.templates[updatedManifest.templates.length - 1];
+    console.log(chalk.blue('Template added:'), `${newTemplate.name}@${newTemplate.version}`);
+
+    if (verbose) {
+      console.log(chalk.blue('Updated at:'), updatedManifest.updated);
+      console.log(
+        chalk.blue('Total templates:'),
+        updatedManifest.templates.filter(t => t.status === 'active').length
       );
-
-      console.log(chalk.green('✓ Project extended successfully!'));
-      console.log(chalk.blue('Project name:'), updatedManifest.projectName);
-      console.log(chalk.blue('Location:'), targetPath);
-
-      const newTemplate = updatedManifest.templates[updatedManifest.templates.length - 1];
-      console.log(
-        chalk.blue('Template added:'),
-        `${newTemplate.name}@${newTemplate.version}`
-      );
-
-      if (verbose) {
-        console.log(chalk.blue('Updated at:'), updatedManifest.updated);
-        console.log(
-          chalk.blue('Total templates:'),
-          updatedManifest.templates.filter((t) => t.status === 'active').length
-        );
-      }
-    } catch (error) {
-      if (error instanceof Error && error.message === 'Not implemented') {
-        console.log(
-          chalk.yellow(
-            '✓ Command structure created (service implementation pending)'
-          )
-        );
-        console.log(chalk.blue('Would extend project:'), targetPath);
-        console.log(chalk.blue('With templates:'), templateIds);
-        return;
-      }
-      throw error;
-    }
-=======
-    console.log(
-      chalk.yellow(
-        '✓ Command structure created (service implementation pending)'
-      )
-    );
-    console.log(chalk.blue('Would extend project:'), targetPath);
-    console.log(chalk.blue('With template:'), options.template);
->>>>>>> 4429768a
+    }
   } catch (error) {
     throw error;
   }
