/**
 * CLI command: scaffold config <action>
 * Configuration management operations
 */

import * as chalk from 'chalk';
import { Command } from 'commander';
import { DependencyContainer } from 'tsyringe';

import { logger } from '@/lib/logger';
import { ConfigurationService } from '@/services/configuration.service';


interface ConfigCommandOptions {
  verbose?: boolean;
  dryRun?: boolean;
  global?: boolean;
  workspace?: boolean;
  project?: boolean;
}

export function createConfigCommand(container: DependencyContainer): Command {
  const command = new Command('config');

  command
    .description('Manage configuration settings (get/set/list/reset)')
    .argument('<action>', 'Action to perform (get|set|list|reset)')
    .argument('[key]', 'Configuration key (required for get/set)')
    .argument('[value]', 'Configuration value (required for set)')
    .option('--verbose', 'Show detailed output')
    .option('--dry-run', 'Show what would be done without making changes')
    .option('--global', 'Use global configuration')
    .option('--workspace', 'Use workspace configuration')
    .option('--project', 'Use project configuration')
    .action(
      async (
        action: string,
        key: string,
        value: string,
        options: ConfigCommandOptions
      ) => {
        try {
          await handleConfigCommand(action, key, value, options, container);
        } catch (error) {
          logger.error(
            `${chalk.red('Error:')} ${error instanceof Error ? error.message : String(error)}`
          );
          process.exit(1);
        }
      }
    );

  return command;
}

async function handleConfigCommand(
  action: string,
  key: string,
  value: string,
  options: ConfigCommandOptions,
  container: DependencyContainer
): Promise<void> {
  const verbose = options.verbose || false;

  if (verbose) {
    logger.info(`${chalk.blue('Config action:')} ${action}`);
    if (key) logger.info(`${chalk.blue('Key:')} ${key}`);
    if (value) logger.info(`${chalk.blue('Value:')} ${value}`);
    logger.info(`${chalk.blue('Options:')} ${JSON.stringify(options, null, 2)}`);
  }

  const configService = container.resolve(ConfigurationService);

  switch (action.toLowerCase()) {
    case 'list':
<<<<<<< HEAD
      await handleListConfig();
      break;
    case 'get':
      await handleGetConfig(configService, key);
=======
      await handleListConfig(configService, options);
      break;
    case 'get':
      await handleGetConfig(configService, key, options);
>>>>>>> 1cd5e9e4
      break;
    case 'set':
      await handleSetConfig(configService, key, value, options);
      break;
    case 'reset':
      await handleResetConfig(configService, key, options);
      break;
    default:
<<<<<<< HEAD
      logger.error(chalk.red('Error:'), `Unknown action: ${action}`);
=======
      logger.error(`${chalk.red('Error:')} Unknown action: ${action}`);
>>>>>>> 1cd5e9e4
      logger.info(chalk.gray('Available actions: list, get, set, reset'));
      process.exit(1);
  }
}

async function handleListConfig(): Promise<void> {
  logger.info(chalk.green('Configuration Settings:'));
  logger.info(
    chalk.gray(
      '(Implementation pending - would list all configuration settings)'
    )
  );
}

<<<<<<< HEAD
async function handleGetConfig(_configService: ConfigurationService, key: string): Promise<void> {
=======
async function handleGetConfig(key: string): Promise<void> {
>>>>>>> 1cd5e9e4
  if (!key) {
    logger.error(
      `${chalk.red('Error:')} Configuration key is required for get action`
    );
    logger.info(chalk.gray('Usage: scaffold config get <key>'));
    process.exit(1);
  }

  logger.info(`${chalk.blue('Key:')} ${key}`);
  logger.info(
    chalk.gray('(Implementation pending - would get configuration value)')
  );
}

async function handleSetConfig(
  key: string,
  value: string,
  options: ConfigCommandOptions
): Promise<void> {
  if (!key || !value) {
    logger.error(
      `${chalk.red('Error:')} Both key and value are required for set action`
    );
    logger.info(chalk.gray('Usage: scaffold config set <key> <value>'));
    process.exit(1);
  }

  if (options.dryRun) {
    logger.info(chalk.yellow('DRY RUN - Would set configuration:'));
    logger.info(`${chalk.blue('Key:')} ${key}`);
    logger.info(`${chalk.blue('Value:')} ${value}`);
    return;
  }

  logger.info(chalk.green('✓ Configuration updated (implementation pending)'));
  logger.info(`${chalk.blue('Key:')} ${key}`);
  logger.info(`${chalk.blue('Value:')} ${value}`);
}

async function handleResetConfig(
  _configService: ConfigurationService,
  key: string,
  options: ConfigCommandOptions
): Promise<void> {
  if (options.dryRun) {
    logger.info(chalk.yellow('DRY RUN - Would reset configuration'));
    if (key) logger.info(`${chalk.blue('Key:')} ${key}`);
    return;
  }

  logger.info(chalk.green('✓ Configuration reset (implementation pending)'));
  if (key) {
    logger.info(`${chalk.blue('Reset key:')} ${key}`);
  } else {
    logger.info(chalk.blue('Reset all configuration'));
  }
}<|MERGE_RESOLUTION|>--- conflicted
+++ resolved
@@ -73,17 +73,10 @@
 
   switch (action.toLowerCase()) {
     case 'list':
-<<<<<<< HEAD
       await handleListConfig();
       break;
     case 'get':
       await handleGetConfig(configService, key);
-=======
-      await handleListConfig(configService, options);
-      break;
-    case 'get':
-      await handleGetConfig(configService, key, options);
->>>>>>> 1cd5e9e4
       break;
     case 'set':
       await handleSetConfig(configService, key, value, options);
@@ -92,11 +85,7 @@
       await handleResetConfig(configService, key, options);
       break;
     default:
-<<<<<<< HEAD
-      logger.error(chalk.red('Error:'), `Unknown action: ${action}`);
-=======
       logger.error(`${chalk.red('Error:')} Unknown action: ${action}`);
->>>>>>> 1cd5e9e4
       logger.info(chalk.gray('Available actions: list, get, set, reset'));
       process.exit(1);
   }
@@ -111,11 +100,7 @@
   );
 }
 
-<<<<<<< HEAD
 async function handleGetConfig(_configService: ConfigurationService, key: string): Promise<void> {
-=======
-async function handleGetConfig(key: string): Promise<void> {
->>>>>>> 1cd5e9e4
   if (!key) {
     logger.error(
       `${chalk.red('Error:')} Configuration key is required for get action`
