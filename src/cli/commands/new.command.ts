--- conflicted
+++ resolved
@@ -73,9 +73,8 @@
   const verbose = options.verbose || false;
   const dryRun = options.dryRun || false;
 
-  // Initialize services to check for templates
-  const fileSystemService = new FileSystemService();
-  const templateService = new TemplateService();
+  // Resolve services from DI container to check for templates
+  const templateService = container.resolve(TemplateService);
 
   let templateToUse = options.template;
 
@@ -203,20 +202,11 @@
     }
   }
 
-<<<<<<< HEAD
-  // Initialize remaining services (file system and template service already initialized above)
-  const manifestService = new ProjectManifestService(fileSystemService);
-  const projectCreationService = new ProjectCreationService(
-    templateService,
-    fileSystemService
-  );
-=======
   // Resolve services from DI container
   const fileSystemService = container.resolve(FileSystemService);
   const templateService = container.resolve(TemplateService);
   const manifestService = container.resolve(ProjectManifestService);
   const projectCreationService = container.resolve(ProjectCreationService);
->>>>>>> 9155380f
 
   // Handle template selection
   let templateIds: string[] = [];
