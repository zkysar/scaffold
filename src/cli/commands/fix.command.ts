/**
 * CLI command: scaffold fix [project]
 * Fix project structure issues
 */

import { existsSync } from 'fs';
import { resolve } from 'path';

import chalk from 'chalk';
import { Command } from 'commander';
import { DependencyContainer } from 'tsyringe';

import { ExitCode, exitWithCode } from '@/constants/exit-codes';
import { logger } from '@/lib/logger';
import {
  ProjectFixService,
  ProjectManifestService,
<<<<<<< HEAD
  TemplateService,
  FileSystemService,
=======
>>>>>>> 67ae0116
} from '@/services';

interface FixCommandOptions {
  verbose?: boolean;
  dryRun?: boolean;
  force?: boolean;
  backup?: boolean;
}

export function createFixCommand(container: DependencyContainer): Command {
  const command = new Command('fix');

  command
    .description('Fix project structure issues automatically')
    .argument(
      '[project]',
      'Project directory path (defaults to current directory)'
    )
    .option('--verbose', 'Show detailed fix output')
    .option('--dry-run', 'Show what would be fixed without making changes')
    .option('--force', 'Fix issues without confirmation prompts')
    .option('--backup', 'Create backup before making changes', true)
    .option('--no-backup', 'Skip backup creation')
    .action(async (projectPath: string | undefined, options: FixCommandOptions) => {
      try {
        await handleFixCommand(projectPath, options, container);
      } catch (error) {
        logger.error(error instanceof Error ? error.message : String(error));

        // Handle specific error types
        if (error instanceof Error) {
          // Handle our custom error codes first
          if (error.message.startsWith('INVALID_MANIFEST:')) {
            logger.error(error.message.replace('INVALID_MANIFEST: ', ''));
            exitWithCode(ExitCode.USER_ERROR);
          } else if (error.message.includes('permission') ||
                     error.message.includes('EACCES') ||
                     error.message.includes('EPERM')) {
            exitWithCode(ExitCode.SYSTEM_ERROR);
          } else {
            exitWithCode(ExitCode.USER_ERROR);
          }
        } else {
          exitWithCode(ExitCode.USER_ERROR);
        }
      }
    });

  return command;
}

async function handleFixCommand(
  projectPath: string | undefined,
  options: FixCommandOptions,
  container: DependencyContainer
): Promise<void> {
  const verbose = options.verbose || false;
  const dryRun = options.dryRun || false;

  // Determine target path
  const targetPath = projectPath
    ? resolve(projectPath)
    : resolve(process.cwd());

  if (verbose) {
    logger.info(chalk.blue('Fixing project: ') + targetPath);
    logger.info(chalk.blue('Options: ') + JSON.stringify(options, null, 2));
  }

  // Check if target directory exists
  if (!existsSync(targetPath)) {
    logger.error(`Directory "${targetPath}" does not exist`);
    exitWithCode(ExitCode.USER_ERROR);
  }

  // Resolve services from DI container
  const manifestService = container.resolve(ProjectManifestService);
  const fixService = container.resolve(ProjectFixService);

  // Check if this is a scaffold-managed project
  let manifest;
  try {
    manifest = await manifestService.loadProjectManifest(targetPath);
  } catch (manifestError) {
    // Handle JSON parsing or file read errors
    if (manifestError instanceof Error) {
      const errorMessage = manifestError.message.toLowerCase();
      if (verbose) {
        logger.gray('Manifest error details: ' + manifestError.message);
      }

      // Check for malformed JSON specifically
      // Error message: "Failed to read JSON file: ... Ensure the file exists and contains valid JSON."
      if ((errorMessage.includes('json') && errorMessage.includes('parse')) ||
          errorMessage.includes('syntax') ||
          errorMessage.includes('unexpected') ||
          errorMessage.includes('invalid json') ||
          errorMessage.includes('unexpected token') ||
          errorMessage.includes('malformed') ||
          (errorMessage.includes('json') && errorMessage.includes('valid')) ||
          (errorMessage.includes('failed to read json file') && errorMessage.includes('valid json'))) {
        // Throw error to be caught by outer catch block for proper exit code handling
        throw new Error('INVALID_MANIFEST: Invalid or corrupted project manifest file');
      }

      // For file not found or read errors, treat as non-scaffold project
      // This includes cases where the service can't read the file properly
      if (errorMessage.includes('file') ||
          errorMessage.includes('read') ||
          errorMessage.includes('enoent')) {
        manifest = null; // Will be handled as non-scaffold project below
      } else {
        // For other unknown errors, re-throw
        throw manifestError;
      }
    } else {
      // For non-Error objects, re-throw
      throw manifestError;
    }
  }

  if (!manifest) {
    logger.yellow('Not a scaffold-managed project.');
    logger.gray('No .scaffold/manifest.json file found.');
    logger.gray(
      'Use "scaffold new" to create a new project or "scaffold extend" to add templates.'
    );
    return;
  }

  if (verbose) {
    logger.infoBlue(`Project name: ${manifest.projectName}`);
    logger.infoBlue(
      `Applied templates: ${manifest.templates.map(t => `${t.name}@${t.version}`).join(', ')}`
    );
  }

  // Fix the project
  const report = await fixService.fixProject(targetPath, dryRun);

  // Display results
  logger.bold('Project Fix Report');
  logger.info('─'.repeat(50));

  if (report.valid) {
    logger.green('✓ Project structure is valid - no fixes needed');
  } else {
    // Display errors that couldn't be fixed
    if (report.errors.length > 0) {
      logger.red('Remaining Errors:');
      for (const error of report.errors) {
        logger.info(chalk.red('  ✗ ') + error.message);
        if (error.suggestion) {
          logger.gray(`    Suggestion: ${error.suggestion}`);
        }
      }
      logger.info('');
    }

    // Display warnings
    if (report.warnings.length > 0) {
      logger.yellow('Warnings:');
      for (const warning of report.warnings) {
        logger.info(chalk.yellow('  ⚠ ') + warning.message);
        if (warning.suggestion) {
          logger.gray(`    Suggestion: ${warning.suggestion}`);
        }
      }
      logger.info('');
    }
  }

  // Display suggestions
  if (report.suggestions && report.suggestions.length > 0) {
    logger.infoBlue('Summary:');
    for (const suggestion of report.suggestions) {
      logger.gray(`  • ${suggestion}`);
    }
    logger.info('');
  }

  // Display stats
  logger.infoBlue('Statistics:');
  logger.gray(`  Files checked: ${report.stats.filesChecked}`);
  logger.gray(`  Folders checked: ${report.stats.foldersChecked}`);
  logger.gray(`  Errors: ${report.stats.errorCount}`);
  logger.gray(`  Warnings: ${report.stats.warningCount}`);
  logger.gray(`  Duration: ${report.stats.duration}ms`);

  // Set exit code based on results
  if (report.stats.errorCount > 0) {
    exitWithCode(ExitCode.USER_ERROR);
  } else {
    exitWithCode(ExitCode.SUCCESS);
  }
}<|MERGE_RESOLUTION|>--- conflicted
+++ resolved
@@ -15,11 +15,6 @@
 import {
   ProjectFixService,
   ProjectManifestService,
-<<<<<<< HEAD
-  TemplateService,
-  FileSystemService,
-=======
->>>>>>> 67ae0116
 } from '@/services';
 
 interface FixCommandOptions {
