/**
 * CLI command: scaffold template <action>
 * Template management operations
 */

import chalk from 'chalk';
import { Command } from 'commander';
import inquirer from 'inquirer';
import { DependencyContainer } from 'tsyringe';
<<<<<<< HEAD

import { logger } from '@/lib/logger';

import { ExitCode, exitWithCode } from '../../constants/exit-codes';
import { shortSHA } from '../../lib/sha';
import type { Template } from '../../models';
import { TemplateService } from '../../services';
import { TemplateIdentifierService } from '../../services/template-identifier-service';


=======
import { TemplateService } from '@/services';
import { TemplateIdentifierService } from '@/services/template-identifier-service';
import { shortSHA } from '@/lib/sha';
import type { Template } from '@/models';
import { logger } from '@/lib/logger';
import { ExitCode, exitWithCode } from '@/constants/exit-codes';
>>>>>>> ac9ec9e7

interface TemplateCommandOptions {
  verbose?: boolean;
  dryRun?: boolean;
  force?: boolean;
  output?: string;
}

export function createTemplateCommand(container: DependencyContainer): Command {
  const command = new Command('template');

  command
    .description('Manage templates (create/list/delete/export/import/alias)')
    .argument('<action>', 'Action to perform (create|list|delete|export|import|alias)')
    .argument('[identifier]', 'Template SHA/alias or file path (required for some actions)')
    .argument('[alias]', 'New alias (required for alias action)')
    .option('--verbose', 'Show detailed output')
    .option('--dry-run', 'Show what would be done without making changes')
    .option('--force', 'Force operation without confirmation')
    .option('-o, --output <path>', 'Output path for export operations')
    .action(async (action: string, identifier?: string, alias?: string, options?: TemplateCommandOptions) => {
      try {
        // Extract options from the last argument if it's options
        const finalOptions = options || {};
        await handleTemplateCommand(action, identifier, alias, finalOptions, container);
      } catch (error) {
        const errorMessage = error instanceof Error ? error.message : String(error);

        // Check if it's a system/permission error
        if (errorMessage.includes('permission denied') ||
            errorMessage.includes('EACCES') ||
            errorMessage.includes('EPERM') ||
            errorMessage.includes('ENOENT') ||
            errorMessage.includes('no such file or directory')) {
          exitWithCode(ExitCode.SYSTEM_ERROR, `System error: ${errorMessage}`);
        } else {
          // Default to user error for other cases
          exitWithCode(ExitCode.USER_ERROR, `Error: ${errorMessage}`);
        }
      }
    });

  return command;
}

async function handleTemplateCommand(
  action: string,
  identifier: string | undefined,
  alias: string | undefined,
  options: TemplateCommandOptions,
  container: DependencyContainer
): Promise<void> {
  const verbose = options.verbose || false;

  if (verbose) {
    logger.info(chalk.blue('Template action:'), action);
    if (identifier) logger.info(chalk.blue('Template identifier:'), identifier);
    if (alias) logger.info(chalk.blue('Alias:'), alias);
    logger.info(chalk.blue('Options:'), JSON.stringify(options, null, 2));
  }

  const templateService = container.resolve(TemplateService);
  const identifierService = container.resolve(TemplateIdentifierService);

  switch (action.toLowerCase()) {
    case 'list':
      await handleListTemplates(templateService, options);
      break;
    case 'create':
      await handleCreateTemplate(templateService, identifier, options);
      break;
    case 'delete':
      await handleDeleteTemplate(templateService, identifier, options);
      break;
    case 'export':
      await handleExportTemplate(templateService, identifier, options);
      break;
    case 'import':
      await handleImportTemplate(templateService, identifier, options);
      break;
    case 'alias':
      await handleAliasTemplate(identifierService, templateService, identifier, alias, options);
      break;
    default:
      logger.error(chalk.red('Error:'), `Unknown action: ${action}`);
      logger.info(chalk.gray('Available actions: list, create, delete, export, import, alias'));
      exitWithCode(ExitCode.USER_ERROR);
  }
}

async function handleListTemplates(
  templateService: TemplateService,
  options: TemplateCommandOptions
): Promise<void> {
  const verbose = options.verbose || false;

  try {
    const library = await templateService.loadTemplates();

    if (library.templates.length === 0) {
      logger.info(chalk.yellow('No templates found.'));
      logger.info(
        chalk.gray(
          'Use "scaffold template create" to create your first template.'
        )
      );
      return;
    }

    logger.info(chalk.green('Available Templates:'));
    logger.info('');

    for (const template of library.templates) {
      const shortId = shortSHA(template.id, verbose ? 12 : 8);
      const aliasStr = template.aliases && template.aliases.length > 0
        ? ` (alias: ${template.aliases.map(a => `"${a}"`).join(', ')})`
        : '';
      logger.info(chalk.bold(template.name), chalk.gray(`${shortId}${aliasStr}`));
      logger.info(chalk.gray('  Version:'), template.version);
      logger.info(chalk.gray('  Description:'), template.description);
      logger.info(
        chalk.gray('  Location: ') + `~/.scaffold/templates/${template.id}/template.json`
      );

      if (verbose) {
        logger.info(chalk.gray('  Source:'), template.source);
        logger.info(
          chalk.gray('  Installed: ') + (template.installed ? 'Yes' : 'No')
        );
        logger.info(chalk.gray('  Last Updated:'), template.lastUpdated);
      }

      logger.info('');
    }

    logger.info(chalk.blue('Total: ') + library.templates.length + ' templates');
  } catch (error) {
    if (
      error instanceof Error &&
      error.message.includes('No templates found')
    ) {
      logger.info(chalk.yellow('No templates found.'));
      logger.info(
        chalk.gray(
          'Use "scaffold template create" to create your first template.'
        )
      );
    } else {
      throw error;
    }
  }
}

async function handleCreateTemplate(
  templateService: TemplateService,
  name: string | undefined,
  options: TemplateCommandOptions
): Promise<void> {
  const verbose = options.verbose || false;
  const dryRun = options.dryRun || false;

  if (!name) {
    logger.error(
      chalk.red('Error:'),
      'Template name is required for create action'
    );
    logger.info(chalk.gray('Usage: scaffold template create <name>'));
    exitWithCode(ExitCode.USER_ERROR);
  }

  if (verbose) {
    logger.info(chalk.blue('Creating template:'), name);
  }

  // Interactive template creation
  const answers = await inquirer.prompt([
    {
      type: 'input',
      name: 'description',
      message: 'Template description:',
      validate: (input: string) =>
        input.trim().length > 0 || 'Description is required',
    },
    {
      type: 'input',
      name: 'rootFolder',
      message: 'Root folder for template isolation:',
      default: name
        .toLowerCase()
        .replace(/[^a-z0-9]+/g, '-')
        .replace(/^-+|-+$/g, ''),
      validate: (input: string): string | boolean => {
        if (!input.trim()) return 'Root folder is required';
        if (!/^[a-zA-Z0-9_-]+$/.test(input))
          return 'Root folder must contain only alphanumeric characters, underscores, and hyphens';
        if (input.startsWith('.') || input.startsWith('-'))
          return 'Root folder cannot start with a dot or hyphen';
        return true;
      },
    },
    {
      type: 'input',
      name: 'version',
      message: 'Initial version:',
      default: '1.0.0',
      validate: (input: string): string | boolean => {
        const semverRegex = /^\d+\.\d+\.\d+(-[\w.]+)?$/;
        return (
          semverRegex.test(input) || 'Invalid semantic version (e.g., 1.0.0)'
        );
      },
    },
    {
      type: 'confirm',
      name: 'strictMode',
      message: 'Enable strict mode validation?',
      default: false,
    },
    {
      type: 'confirm',
      name: 'allowExtraFiles',
      message: 'Allow extra files in projects?',
      default: true,
    },
  ]);

  const template: Template = {
    id: '', // SHA will be computed by the service
    name,
    version: answers.version,
    description: answers.description,
    rootFolder: answers.rootFolder,
    folders: [],
    files: [],
    variables: [],
    rules: {
      strictMode: answers.strictMode,
      allowExtraFiles: answers.allowExtraFiles,
      allowExtraFolders: true,
      conflictResolution: 'prompt',
      excludePatterns: ['node_modules', '.git', '*.log'],
      rules: [],
    },
    created: new Date().toISOString(),
    updated: new Date().toISOString(),
  };

  if (dryRun) {
    logger.info(chalk.yellow('DRY RUN - Template would be created with:'));
    logger.info(JSON.stringify(template, null, 2));
    return;
  }

  try {
    await templateService.createTemplate(template);
    // Template ID is now SHA computed by the service
    const createdTemplate = await templateService.getTemplate(template.name);
    logger.info(chalk.green('✓ Template created successfully!'));
    logger.info(chalk.blue('Template SHA:'), shortSHA(createdTemplate.id));
    logger.info(chalk.blue('Template Name:'), template.name);
    logger.info(chalk.blue('Version:'), template.version);

    if (verbose) {
      logger.info(chalk.gray('Full SHA:'), createdTemplate.id);
      logger.info(chalk.gray('Location:'), `~/.scaffold/templates/${createdTemplate.id}/template.json`);
    }
  } catch (error) {
    if (error instanceof Error && error.message.includes('already exists')) {
      logger.error(chalk.red('Error:'), `Template '${name}' already exists`);
      logger.info(
        chalk.gray(
          'Use a different name or delete the existing template first.'
        )
      );
      exitWithCode(ExitCode.USER_ERROR);
    } else if (error instanceof Error && (error.message.includes('EACCES') || error.message.includes('EPERM'))) {
      logger.error(chalk.red('Error:'), 'Permission denied');
      exitWithCode(ExitCode.SYSTEM_ERROR);
    } else {
      throw error;
    }
  }
}

async function handleDeleteTemplate(
  templateService: TemplateService,
  name: string | undefined,
  options: TemplateCommandOptions
): Promise<void> {
  const verbose = options.verbose || false;
  const dryRun = options.dryRun || false;
  const force = options.force || false;

  if (!name) {
    logger.error(
      chalk.red('Error:'),
      'Template name or ID is required for delete action'
    );
    logger.info(chalk.gray('Usage: scaffold template delete <name>'));
    exitWithCode(ExitCode.USER_ERROR);
  }

  if (verbose) {
    logger.info(chalk.blue('Deleting template:'), name);
  }

  try {
    // Find template by name or ID
    const library = await templateService.loadTemplates();
    const template = library.templates.find(
      t => t.name === name || t.id === name
    );

    if (!template) {
      logger.error(chalk.red('Error:'), `Template '${name}' not found`);
      exitWithCode(ExitCode.USER_ERROR);
    }

    if (!force && !dryRun) {
      const { confirm } = await inquirer.prompt([
        {
          type: 'confirm',
          name: 'confirm',
          message: `Are you sure you want to delete template '${template.name}' (${shortSHA(template.id)})?`,
          default: false,
        },
      ]);

      if (!confirm) {
        logger.info(chalk.yellow('Operation cancelled.'));
        return;
      }
    }

    if (dryRun) {
      logger.info(chalk.yellow('DRY RUN - Would delete template:'));
      logger.info(chalk.blue('  SHA:'), shortSHA(template.id));
      logger.info(chalk.blue('  Name:'), template.name);
      logger.info(chalk.blue('  Version:'), template.version);
      return;
    }

    await templateService.deleteTemplate(template.id);
    logger.info(chalk.green('✓ Template deleted successfully!'));
    logger.info(chalk.blue('Deleted:'), `${template.name} (${shortSHA(template.id)})`);
  } catch (error) {
    if (error instanceof Error && error.message.includes('not found')) {
      logger.error(chalk.red('Error:'), `Template '${name}' not found`);
      exitWithCode(ExitCode.USER_ERROR);
    } else if (error instanceof Error && (error.message.includes('EACCES') || error.message.includes('EPERM'))) {
      logger.error(chalk.red('Error:'), 'Permission denied');
      exitWithCode(ExitCode.SYSTEM_ERROR);
    } else {
      throw error;
    }
  }
}

async function handleExportTemplate(
  templateService: TemplateService,
  name: string | undefined,
  options: TemplateCommandOptions
): Promise<void> {
  const verbose = options.verbose || false;
  const dryRun = options.dryRun || false;

  if (!name) {
    logger.error(
      chalk.red('Error:'),
      'Template name or ID is required for export action'
    );
    logger.info(
      chalk.gray('Usage: scaffold template export <name> [-o output.json]')
    );
    exitWithCode(ExitCode.USER_ERROR);
  }

  const outputPath = options.output || `./${name}-template.json`;

  if (verbose) {
    logger.info(chalk.blue('Exporting template:'), name);
    logger.info(chalk.blue('Output path:'), outputPath);
  }

  try {
    // Find template by name or ID
    const library = await templateService.loadTemplates();
    const template = library.templates.find(
      t => t.name === name || t.id === name
    );

    if (!template) {
      logger.error(chalk.red('Error:'), `Template '${name}' not found`);
      exitWithCode(ExitCode.USER_ERROR);
    }

    if (dryRun) {
      logger.info(
        chalk.yellow('DRY RUN - Would export template to: ') + outputPath
      );
      logger.info(
        chalk.blue('  Template: ') + `${template.name} (${template.id})`
      );
      return;
    }

    await templateService.exportTemplate(template.id, outputPath);
    logger.info(chalk.green('✓ Template exported successfully!'));
    logger.info(chalk.blue('Template:'), `${template.name} (${template.id})`);
    logger.info(chalk.blue('Output:'), outputPath);
  } catch (error) {
    if (error instanceof Error && error.message.includes('not found')) {
      logger.error(chalk.red('Error:'), `Template '${name}' not found`);
      exitWithCode(ExitCode.USER_ERROR);
    } else if (error instanceof Error && (error.message.includes('EACCES') || error.message.includes('EPERM'))) {
      logger.error(chalk.red('Error:'), 'Permission denied writing to output file');
      exitWithCode(ExitCode.SYSTEM_ERROR);
    } else {
      throw error;
    }
  }
}

async function handleImportTemplate(
  templateService: TemplateService,
  archivePath: string | undefined,
  options: TemplateCommandOptions
): Promise<void> {
  const verbose = options.verbose || false;
  const dryRun = options.dryRun || false;

  if (!archivePath) {
    logger.error(
      chalk.red('Error:'),
      'Archive path is required for import action'
    );
    logger.info(chalk.gray('Usage: scaffold template import <archive-path>'));
    exitWithCode(ExitCode.USER_ERROR);
  }

  if (verbose) {
    logger.info(chalk.blue('Importing template from:'), archivePath);
  }

  if (dryRun) {
    logger.info(
      chalk.yellow('DRY RUN - Would import template from: ') + archivePath
    );
    return;
  }

  try {
    const template = await templateService.importTemplate(archivePath);
    logger.info(chalk.green('✓ Template imported successfully!'));
    logger.info(chalk.blue('Template SHA:'), shortSHA(template.id));
    logger.info(chalk.blue('Template Name:'), template.name);
    logger.info(chalk.blue('Version:'), template.version);
    logger.info(chalk.blue('Description:'), template.description);

    if (verbose) {
      logger.info(chalk.gray('Full SHA:'), template.id);
      logger.info(chalk.gray('Location:'), `~/.scaffold/templates/${template.id}/template.json`);
    }
  } catch (error) {
    if (error instanceof Error && error.message.includes('already exists')) {
      logger.error(
        chalk.red('Error:'),
        'Template with the same ID already exists'
      );
      logger.info(
        chalk.gray('Delete the existing template first or modify the import.')
      );
      exitWithCode(ExitCode.USER_ERROR);
    } else if (
      error instanceof Error &&
      error.message.includes('does not exist')
    ) {
      logger.error(
        chalk.red('Error:'),
        `Archive file '${archivePath}' not found`
      );
      exitWithCode(ExitCode.USER_ERROR);
    } else if (error instanceof Error && (error.message.includes('EACCES') || error.message.includes('EPERM'))) {
      logger.error(chalk.red('Error:'), 'Permission denied');
      exitWithCode(ExitCode.SYSTEM_ERROR);
    } else {
      throw error;
    }
  }
}

async function handleAliasTemplate(
  identifierService: TemplateIdentifierService,
  templateService: TemplateService,
  identifier: string | undefined,
  alias: string | undefined,
  options: TemplateCommandOptions
): Promise<void> {
  if (!identifier) {
    logger.error(chalk.red('Error:'), 'Template SHA or existing alias is required');
    logger.info(chalk.gray('Usage: scaffold template alias <sha-or-alias> <new-alias>'));
    exitWithCode(ExitCode.USER_ERROR);
  }

  if (!alias) {
    logger.error(chalk.red('Error:'), 'New alias is required');
    logger.info(chalk.gray('Usage: scaffold template alias <sha-or-alias> <new-alias>'));
    exitWithCode(ExitCode.USER_ERROR);
  }

  try {
    // Get the template to ensure it exists
    const template = await templateService.getTemplate(identifier);

    // Register the alias
    await identifierService.registerAlias(template.id, alias);

    logger.info(chalk.green('✓ Alias registered successfully!'));
    logger.info(chalk.blue('Template:'), `${template.name} (${shortSHA(template.id)})`);
    logger.info(chalk.blue('New alias:'), alias);

    // Show all aliases for this template
    const allAliases = await identifierService.getAliases(template.id, [template.id]);
    if (allAliases.length > 1) {
      logger.info(chalk.gray('All aliases:'), allAliases.map(a => `"${a}"`).join(', '));
    }
  } catch (error) {
    if (error instanceof Error) {
      if (error.message.includes('not found')) {
        logger.error(chalk.red('Error:'), `Template '${identifier}' not found`);
        exitWithCode(ExitCode.USER_ERROR);
      } else if (error.message.includes('already registered')) {
        logger.error(chalk.red('Error:'), error.message);
        exitWithCode(ExitCode.USER_ERROR);
      } else if (error.message.includes('EACCES') || error.message.includes('EPERM')) {
        logger.error(chalk.red('Error:'), 'Permission denied');
        exitWithCode(ExitCode.SYSTEM_ERROR);
      } else {
        throw error;
      }
    } else {
      throw error;
    }
  }
}<|MERGE_RESOLUTION|>--- conflicted
+++ resolved
@@ -7,25 +7,13 @@
 import { Command } from 'commander';
 import inquirer from 'inquirer';
 import { DependencyContainer } from 'tsyringe';
-<<<<<<< HEAD
-
+
+import { ExitCode, exitWithCode } from '@/constants/exit-codes';
 import { logger } from '@/lib/logger';
-
-import { ExitCode, exitWithCode } from '../../constants/exit-codes';
-import { shortSHA } from '../../lib/sha';
-import type { Template } from '../../models';
-import { TemplateService } from '../../services';
-import { TemplateIdentifierService } from '../../services/template-identifier-service';
-
-
-=======
+import { shortSHA } from '@/lib/sha';
+import type { Template } from '@/models';
 import { TemplateService } from '@/services';
 import { TemplateIdentifierService } from '@/services/template-identifier-service';
-import { shortSHA } from '@/lib/sha';
-import type { Template } from '@/models';
-import { logger } from '@/lib/logger';
-import { ExitCode, exitWithCode } from '@/constants/exit-codes';
->>>>>>> ac9ec9e7
 
 interface TemplateCommandOptions {
   verbose?: boolean;
