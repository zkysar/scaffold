/**
 * CLI command: scaffold template <action>
 * Template management operations
 */

import { Command } from 'commander';
import chalk from 'chalk';
import inquirer from 'inquirer';
import { TemplateService } from '../../services';
<<<<<<< HEAD
import { TemplateIdentifierService } from '../../services/template-identifier-service';
import { shortSHA } from '../../lib/sha';
=======
>>>>>>> 8ca89ce7
import type { Template } from '../../models';

interface TemplateCommandOptions {
  verbose?: boolean;
  dryRun?: boolean;
  force?: boolean;
  output?: string;
}

export function createTemplateCommand(): Command {
  const command = new Command('template');

  command
    .description('Manage templates (create/list/delete/export/import/alias)')
    .argument('<action>', 'Action to perform (create|list|delete|export|import|alias)')
    .argument('[identifier]', 'Template SHA/alias or file path (required for some actions)')
    .argument('[alias]', 'New alias (required for alias action)')
    .option('--verbose', 'Show detailed output')
    .option('--dry-run', 'Show what would be done without making changes')
    .option('--force', 'Force operation without confirmation')
    .option('-o, --output <path>', 'Output path for export operations')
    .action(async (action: string, identifier: string, aliasOrOptions?: string | TemplateCommandOptions, maybeOptions?: TemplateCommandOptions) => {
      try {
        // Handle the overloaded arguments
        const options = (action === 'alias' ? maybeOptions : aliasOrOptions) as TemplateCommandOptions || {};
        const alias = action === 'alias' ? aliasOrOptions as string : undefined;
        await handleTemplateCommand(action, identifier, alias, options);
      } catch (error) {
        console.error(chalk.red('Error:'), error instanceof Error ? error.message : String(error));
        process.exit(1);
      }
    });

  return command;
}

async function handleTemplateCommand(action: string, identifier: string, alias: string | undefined, options: TemplateCommandOptions): Promise<void> {
  const verbose = options.verbose || false;

  if (verbose) {
    console.log(chalk.blue('Template action:'), action);
    if (identifier) console.log(chalk.blue('Template identifier:'), identifier);
    if (alias) console.log(chalk.blue('Alias:'), alias);
    console.log(chalk.blue('Options:'), JSON.stringify(options, null, 2));
  }

  const templateService = new TemplateService();
  const identifierService = TemplateIdentifierService.getInstance();

  switch (action.toLowerCase()) {
    case 'list':
      await handleListTemplates(templateService, options);
      break;
    case 'create':
      await handleCreateTemplate(templateService, identifier, options);
      break;
    case 'delete':
      await handleDeleteTemplate(templateService, identifier, options);
      break;
    case 'export':
      await handleExportTemplate(templateService, identifier, options);
      break;
    case 'import':
      await handleImportTemplate(templateService, identifier, options);
      break;
    case 'alias':
      await handleAliasTemplate(identifierService, templateService, identifier, alias, options);
      break;
    default:
      console.error(chalk.red('Error:'), `Unknown action: ${action}`);
      console.log(chalk.gray('Available actions: list, create, delete, export, import, alias'));
      process.exit(1);
  }
}

async function handleListTemplates(templateService: TemplateService, options: TemplateCommandOptions): Promise<void> {
  const verbose = options.verbose || false;

  try {
    const library = await templateService.loadTemplates();

    if (library.templates.length === 0) {
      console.log(chalk.yellow('No templates found.'));
      console.log(chalk.gray('Use "scaffold template create" to create your first template.'));
      return;
    }

    console.log(chalk.green('Available Templates:'));
    console.log('');

    for (const template of library.templates) {
      const shortId = shortSHA(template.id, verbose ? 12 : 8);
      const aliasStr = template.aliases && template.aliases.length > 0
        ? ` (alias: ${template.aliases.map(a => `"${a}"`).join(', ')})`
        : '';
      console.log(chalk.bold(template.name), chalk.gray(`${shortId}${aliasStr}`));
      console.log(chalk.gray('  Version:'), template.version);
      console.log(chalk.gray('  Description:'), template.description);
      console.log(chalk.gray('  Location:'), `~/.scaffold/templates/${template.id}/template.json`);

      if (verbose) {
        console.log(chalk.gray('  Source:'), template.source);
        console.log(chalk.gray('  Installed:'), template.installed ? 'Yes' : 'No');
        console.log(chalk.gray('  Last Updated:'), template.lastUpdated);
      }

      console.log('');
    }

    console.log(chalk.blue('Total:'), library.templates.length, 'templates');
  } catch (error) {
    if (error instanceof Error && error.message.includes('No templates found')) {
      console.log(chalk.yellow('No templates found.'));
      console.log(chalk.gray('Use "scaffold template create" to create your first template.'));
    } else {
      throw error;
    }
  }
}

async function handleCreateTemplate(templateService: TemplateService, name: string, options: TemplateCommandOptions): Promise<void> {
  const verbose = options.verbose || false;
  const dryRun = options.dryRun || false;

  if (!name) {
    console.error(chalk.red('Error:'), 'Template name is required for create action');
    console.log(chalk.gray('Usage: scaffold template create <name>'));
    process.exit(1);
  }

  if (verbose) {
    console.log(chalk.blue('Creating template:'), name);
  }

  // Interactive template creation
  const answers = await inquirer.prompt([
    {
      type: 'input',
      name: 'description',
      message: 'Template description:',
      validate: (input: string) => input.trim().length > 0 || 'Description is required',
    },
    {
      type: 'input',
      name: 'rootFolder',
      message: 'Root folder for template isolation:',
      default: name.toLowerCase().replace(/[^a-z0-9]+/g, '-').replace(/^-+|-+$/g, ''),
      validate: (input: string): string | boolean => {
        if (!input.trim()) return 'Root folder is required';
        if (!/^[a-zA-Z0-9_-]+$/.test(input)) return 'Root folder must contain only alphanumeric characters, underscores, and hyphens';
        if (input.startsWith('.') || input.startsWith('-')) return 'Root folder cannot start with a dot or hyphen';
        return true;
      },
    },
    {
      type: 'input',
      name: 'version',
      message: 'Initial version:',
      default: '1.0.0',
      validate: (input: string): string | boolean => {
        const semverRegex = /^\d+\.\d+\.\d+(-[\w.]+)?$/;
        return semverRegex.test(input) || 'Invalid semantic version (e.g., 1.0.0)';
      },
    },
    {
      type: 'confirm',
      name: 'strictMode',
      message: 'Enable strict mode validation?',
      default: false,
    },
    {
      type: 'confirm',
      name: 'allowExtraFiles',
      message: 'Allow extra files in projects?',
      default: true,
    },
  ]);

  const template: Template = {
    id: '', // SHA will be computed by the service
    name,
    version: answers.version,
    description: answers.description,
    rootFolder: answers.rootFolder,
    folders: [],
    files: [],
    variables: [],
    rules: {
      strictMode: answers.strictMode,
      allowExtraFiles: answers.allowExtraFiles,
      allowExtraFolders: true,
      conflictResolution: 'prompt',
      excludePatterns: ['node_modules', '.git', '*.log'],
      rules: [],
    },
    created: new Date().toISOString(),
    updated: new Date().toISOString(),
  };

  if (dryRun) {
    console.log(chalk.yellow('DRY RUN - Template would be created with:'));
    console.log(JSON.stringify(template, null, 2));
    return;
  }

  try {
    await templateService.createTemplate(template);
    // Template ID is now SHA computed by the service
    const createdTemplate = await templateService.getTemplate(template.name);
    console.log(chalk.green('✓ Template created successfully!'));
    console.log(chalk.blue('Template SHA:'), shortSHA(createdTemplate.id));
    console.log(chalk.blue('Template Name:'), template.name);
    console.log(chalk.blue('Version:'), template.version);

    if (verbose) {
      console.log(chalk.gray('Full SHA:'), createdTemplate.id);
      console.log(chalk.gray('Location:'), `~/.scaffold/templates/${createdTemplate.id}/template.json`);
    }
  } catch (error) {
    if (error instanceof Error && error.message.includes('already exists')) {
      console.error(chalk.red('Error:'), `Template '${name}' already exists`);
      console.log(chalk.gray('Use a different name or delete the existing template first.'));
    } else {
      throw error;
    }
  }
}

async function handleDeleteTemplate(templateService: TemplateService, name: string, options: TemplateCommandOptions): Promise<void> {
  const verbose = options.verbose || false;
  const dryRun = options.dryRun || false;
  const force = options.force || false;

  if (!name) {
    console.error(chalk.red('Error:'), 'Template name or ID is required for delete action');
    console.log(chalk.gray('Usage: scaffold template delete <name>'));
    process.exit(1);
  }

  if (verbose) {
    console.log(chalk.blue('Deleting template:'), name);
  }

  try {
    // Find template by name or ID
    const library = await templateService.loadTemplates();
    const template = library.templates.find(t => t.name === name || t.id === name);

    if (!template) {
      console.error(chalk.red('Error:'), `Template '${name}' not found`);
      process.exit(1);
    }

    if (!force && !dryRun) {
      const { confirm } = await inquirer.prompt([
        {
          type: 'confirm',
          name: 'confirm',
          message: `Are you sure you want to delete template '${template.name}' (${shortSHA(template.id)})?`,
          default: false,
        },
      ]);

      if (!confirm) {
        console.log(chalk.yellow('Operation cancelled.'));
        return;
      }
    }

    if (dryRun) {
      console.log(chalk.yellow('DRY RUN - Would delete template:'));
      console.log(chalk.blue('  SHA:'), shortSHA(template.id));
      console.log(chalk.blue('  Name:'), template.name);
      console.log(chalk.blue('  Version:'), template.version);
      return;
    }

    await templateService.deleteTemplate(template.id);
    console.log(chalk.green('✓ Template deleted successfully!'));
    console.log(chalk.blue('Deleted:'), `${template.name} (${shortSHA(template.id)})`);
  } catch (error) {
    if (error instanceof Error && error.message.includes('not found')) {
      console.error(chalk.red('Error:'), `Template '${name}' not found`);
    } else {
      throw error;
    }
  }
}

async function handleExportTemplate(templateService: TemplateService, name: string, options: TemplateCommandOptions): Promise<void> {
  const verbose = options.verbose || false;
  const dryRun = options.dryRun || false;

  if (!name) {
    console.error(chalk.red('Error:'), 'Template name or ID is required for export action');
    console.log(chalk.gray('Usage: scaffold template export <name> [-o output.json]'));
    process.exit(1);
  }

  const outputPath = options.output || `./${name}-template.json`;

  if (verbose) {
    console.log(chalk.blue('Exporting template:'), name);
    console.log(chalk.blue('Output path:'), outputPath);
  }

  try {
    // Find template by name or ID
    const library = await templateService.loadTemplates();
    const template = library.templates.find(t => t.name === name || t.id === name);

    if (!template) {
      console.error(chalk.red('Error:'), `Template '${name}' not found`);
      process.exit(1);
    }

    if (dryRun) {
      console.log(chalk.yellow('DRY RUN - Would export template to:'), outputPath);
      console.log(chalk.blue('  Template:'), `${template.name} (${template.id})`);
      return;
    }

    await templateService.exportTemplate(template.id, outputPath);
    console.log(chalk.green('✓ Template exported successfully!'));
    console.log(chalk.blue('Template:'), `${template.name} (${template.id})`);
    console.log(chalk.blue('Output:'), outputPath);
  } catch (error) {
    if (error instanceof Error && error.message.includes('not found')) {
      console.error(chalk.red('Error:'), `Template '${name}' not found`);
    } else {
      throw error;
    }
  }
}

async function handleImportTemplate(templateService: TemplateService, archivePath: string, options: TemplateCommandOptions): Promise<void> {
  const verbose = options.verbose || false;
  const dryRun = options.dryRun || false;

  if (!archivePath) {
    console.error(chalk.red('Error:'), 'Archive path is required for import action');
    console.log(chalk.gray('Usage: scaffold template import <archive-path>'));
    process.exit(1);
  }

  if (verbose) {
    console.log(chalk.blue('Importing template from:'), archivePath);
  }

  if (dryRun) {
    console.log(chalk.yellow('DRY RUN - Would import template from:'), archivePath);
    return;
  }

  try {
    const template = await templateService.importTemplate(archivePath);
    console.log(chalk.green('✓ Template imported successfully!'));
    console.log(chalk.blue('Template SHA:'), shortSHA(template.id));
    console.log(chalk.blue('Template Name:'), template.name);
    console.log(chalk.blue('Version:'), template.version);
    console.log(chalk.blue('Description:'), template.description);

    if (verbose) {
      console.log(chalk.gray('Full SHA:'), template.id);
      console.log(chalk.gray('Location:'), `~/.scaffold/templates/${template.id}/template.json`);
    }
  } catch (error) {
    if (error instanceof Error && error.message.includes('already exists')) {
      console.error(chalk.red('Error:'), 'Template with the same ID already exists');
      console.log(chalk.gray('Delete the existing template first or modify the import.'));
    } else if (error instanceof Error && error.message.includes('does not exist')) {
      console.error(chalk.red('Error:'), `Archive file '${archivePath}' not found`);
    } else {
      throw error;
    }
  }
}

async function handleAliasTemplate(
  identifierService: TemplateIdentifierService,
  templateService: TemplateService,
  identifier: string,
  alias: string | undefined,
  options: TemplateCommandOptions
): Promise<void> {
  if (!identifier) {
    console.error(chalk.red('Error:'), 'Template SHA or existing alias is required');
    console.log(chalk.gray('Usage: scaffold template alias <sha-or-alias> <new-alias>'));
    process.exit(1);
  }

  if (!alias) {
    console.error(chalk.red('Error:'), 'New alias is required');
    console.log(chalk.gray('Usage: scaffold template alias <sha-or-alias> <new-alias>'));
    process.exit(1);
  }

  try {
    // Get the template to ensure it exists
    const template = await templateService.getTemplate(identifier);

    // Register the alias
    await identifierService.registerAlias(template.id, alias);

    console.log(chalk.green('✓ Alias registered successfully!'));
    console.log(chalk.blue('Template:'), `${template.name} (${shortSHA(template.id)})`);
    console.log(chalk.blue('New alias:'), alias);

    // Show all aliases for this template
    const allAliases = await identifierService.getAliases(template.id, [template.id]);
    if (allAliases.length > 1) {
      console.log(chalk.gray('All aliases:'), allAliases.map(a => `"${a}"`).join(', '));
    }
  } catch (error) {
    if (error instanceof Error) {
      if (error.message.includes('not found')) {
        console.error(chalk.red('Error:'), `Template '${identifier}' not found`);
      } else if (error.message.includes('already registered')) {
        console.error(chalk.red('Error:'), error.message);
      } else {
        throw error;
      }
    } else {
      throw error;
    }
  }
}<|MERGE_RESOLUTION|>--- conflicted
+++ resolved
@@ -7,11 +7,8 @@
 import chalk from 'chalk';
 import inquirer from 'inquirer';
 import { TemplateService } from '../../services';
-<<<<<<< HEAD
 import { TemplateIdentifierService } from '../../services/template-identifier-service';
 import { shortSHA } from '../../lib/sha';
-=======
->>>>>>> 8ca89ce7
 import type { Template } from '../../models';
 
 interface TemplateCommandOptions {
