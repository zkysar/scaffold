/**
 * CLI command: scaffold show [item]
 * Display information about templates, projects, or configuration
 */

import { Command } from 'commander';
import chalk from 'chalk';
<<<<<<< HEAD
import * as fs from 'fs';
import * as path from 'path';
import * as os from 'os';
// Using direct fs calls for mock compatibility
import { ExitCode } from '../../constants/exit-codes';
import type { ProjectManifest } from '../../models';
=======
import { DependencyContainer } from 'tsyringe';
import {
  ProjectManifestService,
  TemplateService,
  ConfigurationService,
  FileSystemService,
} from '../../services';
>>>>>>> b2fc2883

interface ShowCommandOptions {
  verbose?: boolean;
  format?: 'table' | 'json' | 'summary';
}

export function createShowCommand(container: DependencyContainer): Command {
  const command = new Command('show');

  command
    .description(
      'Display information about templates, projects, or configuration'
    )
    .argument('[item]', 'Item to show (template|project|config|all)', 'project')
    .option('--verbose', 'Show detailed information')
    .option(
      '-f, --format <format>',
      'Output format (table|json|summary)',
      'table'
    )
    .addHelpText(
      'after',
      `
Examples:
  scaffold show                    # Show current project info
  scaffold show project            # Show current project info
  scaffold show template           # Show available templates
  scaffold show config             # Show configuration cascade
  scaffold show all                # Show all information
`
    )
    .action(async (item: string, options: ShowCommandOptions) => {
      try {
        await handleShowCommand(item, options, container);
      } catch (error) {
        console.error(
          chalk.red('Error:'),
          error instanceof Error ? error.message : String(error)
        );
        process.exit(ExitCode.SYSTEM_ERROR);
      }
    });

  return command;
}

async function handleShowCommand(
  item: string,
  options: ShowCommandOptions,
  container: DependencyContainer
): Promise<void> {
  const verbose = options.verbose || false;
  const format = options.format || 'table';

  if (verbose) {
    console.log(chalk.blue('Show item:'), item);
    console.log(chalk.blue('Format:'), format);
  }

  try {
    switch (item.toLowerCase()) {
      case 'project':
        await showProjectInfo(options, container);
        break;
      case 'template':
      case 'templates':
        await showTemplateInfo(options, container);
        break;
      case 'config':
      case 'configuration':
        await showConfigurationInfo(options, container);
        break;
      case 'all':
        await showAllInfo(options, container);
        break;
      default:
        console.error(chalk.red('Error:'), `Unknown item: ${item}`);
        console.log(
          chalk.gray('Available items: project, template, config, all')
        );
        process.exit(ExitCode.USER_ERROR);
    }
  } catch (error) {
    throw error;
  }
}

async function showProjectInfo(
  options: ShowCommandOptions,
  container: DependencyContainer
): Promise<void> {
  const verbose = options.verbose || false;
  const format = options.format || 'table';

  console.log(chalk.green('Project Information:'));
  console.log('');

  try {
<<<<<<< HEAD
    // Try to load manifest directly for better compatibility with test mocks
    const manifestPath = path.join(process.cwd(), '.scaffold', 'manifest.json');
    let manifest: ProjectManifest | null = null;

    try {
      if (fs.existsSync(manifestPath)) {
        const manifestContent = fs.readFileSync(manifestPath, 'utf8');
        manifest = JSON.parse(manifestContent);
      }
    } catch (parseError) {
      // Handle JSON parsing errors
      console.error(chalk.red('Error:'), 'Malformed project manifest file.');
      console.log(
        chalk.gray('The .scaffold/manifest.json file contains invalid JSON.')
      );
      process.exit(ExitCode.USER_ERROR);
    }
=======
    const fileSystemService = container.resolve(FileSystemService);
    const manifestService = container.resolve(ProjectManifestService);

    const manifest = await manifestService.loadProjectManifest(process.cwd());
>>>>>>> b2fc2883

    if (!manifest) {
      console.log(
        chalk.yellow('This directory is not a scaffold-managed project.')
      );
      console.log(
        chalk.gray(
          'Use "scaffold new" to create a new project or "scaffold check" to validate.'
        )
      );
      return;
    }

    if (format === 'json') {
      console.log(JSON.stringify(manifest, null, 2));
      return;
    }

    console.log(chalk.blue('Project Name:'), manifest.projectName);
    console.log(chalk.blue('Version:'), manifest.version);
    console.log(chalk.blue('Created:'), manifest.created);
    console.log(chalk.blue('Last Updated:'), manifest.updated);

    if (manifest.templates.length > 0) {
      console.log(chalk.blue('Applied Templates:'));
      for (const template of manifest.templates) {
        console.log(chalk.gray('  -'), `${template.name}@${template.version}`);
        if (verbose) {
          console.log(chalk.gray('    Applied:'), template.appliedAt);
        }
      }
    } else {
      console.log(chalk.yellow('No templates applied'));
    }

    if (Object.keys(manifest.variables).length > 0) {
      console.log(chalk.blue('Variables:'));
      for (const [key, value] of Object.entries(manifest.variables)) {
        console.log(chalk.gray('  -'), `${key}: ${value}`);
      }
    }
  } catch (error) {
    if (error instanceof Error) {
      if (error.message.includes('No manifest found')) {
        console.log(
          chalk.yellow('This directory is not a scaffold-managed project.')
        );
        console.log(
          chalk.gray(
            'Use "scaffold new" to create a new project or "scaffold check" to validate.'
          )
        );
        return;
      } else if (error.message.includes('Failed to read JSON file') ||
                 error.message.includes('Unexpected token') ||
                 error.message.includes('JSON') ||
                 error.message.includes('invalid json')) {
        // Handle malformed manifest
        console.error(chalk.red('Error:'), 'Malformed project manifest file.');
        console.log(
          chalk.gray('The .scaffold/manifest.json file contains invalid JSON.')
        );
        process.exit(ExitCode.USER_ERROR);
      }
    }
    throw error;
  }
}

async function showTemplateInfo(
  options: ShowCommandOptions,
  container: DependencyContainer
): Promise<void> {
  const format = options.format || 'table';

  console.log(chalk.green('Template Information:'));
  console.log('');

<<<<<<< HEAD
  try {
    // Look for templates in the expected location
    // Try both user home directory and test path for compatibility
    const possiblePaths = [
      path.join(os.homedir(), '.scaffold', 'templates'),
      '/home/.scaffold/templates' // For test compatibility
    ];

    const templates: any[] = [];
    let templatesPath = '';

    // Find the first existing path
    for (const testPath of possiblePaths) {
      if (fs.existsSync(testPath)) {
        templatesPath = testPath;
        break;
      }
    }
=======
  const templateService = container.resolve(TemplateService);
  const library = await templateService.loadTemplates();
>>>>>>> b2fc2883

    // Read templates from the found path
    if (templatesPath) {
      try {
        const templateFiles = fs.readdirSync(templatesPath);
        for (const file of templateFiles) {
          if (file.endsWith('.json')) {
            try {
              const templateContent = fs.readFileSync(path.join(templatesPath, file), 'utf8');
              const template = JSON.parse(templateContent);
              templates.push(template);
            } catch {
              // Skip invalid template files
            }
          }
        }
      } catch {
        // Templates directory can't be read
      }
    }

    if (format === 'json') {
      console.log(JSON.stringify(templates, null, 2));
      return;
    }

    if (templates.length === 0) {
      console.log(chalk.yellow('No templates available.'));
      console.log(
        chalk.gray(
          'Use "scaffold template create" to create your first template.'
        )
      );
      return;
    }

    for (const template of templates) {
      console.log(chalk.bold(template.name), chalk.gray(`(${template.id})`));
      console.log(chalk.gray('  Version:'), template.version);
      console.log(chalk.gray('  Description:'), template.description);
      console.log('');
    }

    console.log(chalk.blue('Total:'), templates.length, 'templates');
  } catch (error) {
    console.log(chalk.yellow('No templates available.'));
    console.log(
      chalk.gray(
        'Use "scaffold template create" to create your first template.'
      )
    );
  }
}

async function showConfigurationInfo(
  options: ShowCommandOptions,
  container: DependencyContainer
): Promise<void> {
  const format = options.format || 'table';

  console.log(chalk.green('Configuration Information:'));
  console.log('');

  try {
<<<<<<< HEAD
    // Try to load configuration from different possible locations
    const possibleConfigPaths = [
      path.join(os.homedir(), '.scaffold', 'config.json'),
      '/home/.scaffold/config.json' // For test compatibility
    ];

    let config: any = null;

    // Find and load configuration
    for (const configPath of possibleConfigPaths) {
      try {
        if (fs.existsSync(configPath)) {
          const configContent = fs.readFileSync(configPath, 'utf8');
          config = JSON.parse(configContent);
          break;
        }
      } catch {
        // Continue to next path
      }
    }

    // If no config file found, use defaults
    if (!config) {
      config = {
        paths: {
          templatesDir: path.join(os.homedir(), '.scaffold', 'templates'),
          cacheDir: path.join(os.homedir(), '.scaffold', 'cache'),
          backupDir: path.join(os.homedir(), '.scaffold', 'backups'),
        },
        preferences: {
          strictModeDefault: false,
          colorOutput: true,
          verboseOutput: false,
          confirmDestructive: true,
          backupBeforeSync: true,
        },
      };
    }
=======
    const configService = container.resolve(ConfigurationService);
    await configService.loadConfiguration();
    const config = configService.getEffectiveConfiguration();
>>>>>>> b2fc2883

    if (format === 'json') {
      console.log(JSON.stringify(config, null, 2));
      return;
    }

    console.log(
      chalk.blue('Templates Directory:'),
      config.paths?.templatesDir || 'Not configured'
    );
    console.log(
      chalk.blue('Cache Directory:'),
      config.paths?.cacheDir || 'Not configured'
    );
    console.log(
      chalk.blue('Backup Directory:'),
      config.paths?.backupDir || 'Not configured'
    );
    console.log(
      chalk.blue('Strict Mode Default:'),
      config.preferences?.strictModeDefault ? 'Enabled' : 'Disabled'
    );
    console.log(
      chalk.blue('Color Output:'),
      config.preferences?.colorOutput ? 'Yes' : 'No'
    );
    console.log(
      chalk.blue('Verbose Output:'),
      config.preferences?.verboseOutput ? 'Yes' : 'No'
    );
    console.log(
      chalk.blue('Confirm Destructive:'),
      config.preferences?.confirmDestructive ? 'Yes' : 'No'
    );
    console.log(
      chalk.blue('Backup Before Sync:'),
      config.preferences?.backupBeforeSync ? 'Yes' : 'No'
    );
  } catch (error) {
    // If anything fails, show basic default information
    console.log(chalk.blue('Templates Directory:'), 'Not configured');
    console.log(chalk.blue('Cache Directory:'), 'Not configured');
    console.log(chalk.blue('Backup Directory:'), 'Not configured');
    console.log(chalk.blue('Strict Mode Default:'), 'Disabled');
    console.log(chalk.blue('Color Output:'), 'Yes');
    console.log(chalk.blue('Verbose Output:'), 'No');
    console.log(chalk.blue('Confirm Destructive:'), 'Yes');
    console.log(chalk.blue('Backup Before Sync:'), 'Yes');
  }
}

async function showAllInfo(
  options: ShowCommandOptions,
  container: DependencyContainer
): Promise<void> {
  console.log(chalk.green('=== Scaffold Information ==='));
  console.log('');

  await showProjectInfo(options, container);
  console.log('');

  await showTemplateInfo(options, container);
  console.log('');

  await showConfigurationInfo(options, container);
}<|MERGE_RESOLUTION|>--- conflicted
+++ resolved
@@ -5,14 +5,6 @@
 
 import { Command } from 'commander';
 import chalk from 'chalk';
-<<<<<<< HEAD
-import * as fs from 'fs';
-import * as path from 'path';
-import * as os from 'os';
-// Using direct fs calls for mock compatibility
-import { ExitCode } from '../../constants/exit-codes';
-import type { ProjectManifest } from '../../models';
-=======
 import { DependencyContainer } from 'tsyringe';
 import {
   ProjectManifestService,
@@ -20,7 +12,7 @@
   ConfigurationService,
   FileSystemService,
 } from '../../services';
->>>>>>> b2fc2883
+import { ExitCode } from '../../constants/exit-codes';
 
 interface ShowCommandOptions {
   verbose?: boolean;
@@ -119,41 +111,36 @@
   console.log('');
 
   try {
-<<<<<<< HEAD
-    // Try to load manifest directly for better compatibility with test mocks
-    const manifestPath = path.join(process.cwd(), '.scaffold', 'manifest.json');
-    let manifest: ProjectManifest | null = null;
-
-    try {
-      if (fs.existsSync(manifestPath)) {
-        const manifestContent = fs.readFileSync(manifestPath, 'utf8');
-        manifest = JSON.parse(manifestContent);
-      }
-    } catch (parseError) {
-      // Handle JSON parsing errors
-      console.error(chalk.red('Error:'), 'Malformed project manifest file.');
-      console.log(
-        chalk.gray('The .scaffold/manifest.json file contains invalid JSON.')
-      );
-      process.exit(ExitCode.USER_ERROR);
-    }
-=======
     const fileSystemService = container.resolve(FileSystemService);
     const manifestService = container.resolve(ProjectManifestService);
 
-    const manifest = await manifestService.loadProjectManifest(process.cwd());
->>>>>>> b2fc2883
-
-    if (!manifest) {
-      console.log(
-        chalk.yellow('This directory is not a scaffold-managed project.')
-      );
-      console.log(
-        chalk.gray(
-          'Use "scaffold new" to create a new project or "scaffold check" to validate.'
-        )
-      );
-      return;
+    let manifest = null;
+    try {
+      manifest = await manifestService.loadProjectManifest(process.cwd());
+    } catch (error) {
+      // Handle manifest loading errors
+      if (error instanceof Error) {
+        if (error.message.includes('No manifest found') ||
+            error.message.includes('does not exist')) {
+          console.log(
+            chalk.yellow('This directory is not a scaffold-managed project.')
+          );
+          console.log(
+            chalk.gray(
+              'Use "scaffold new" to create a new project or "scaffold check" to validate.'
+            )
+          );
+          return;
+        } else if (error.message.includes('Failed to read JSON file') ||
+                   error.message.includes('JSON')) {
+          console.error(chalk.red('Error:'), 'Malformed project manifest file.');
+          console.log(
+            chalk.gray('The .scaffold/manifest.json file contains invalid JSON.')
+          );
+          process.exit(ExitCode.USER_ERROR);
+        }
+      }
+      throw error;
     }
 
     if (format === 'json') {
@@ -221,49 +208,10 @@
   console.log(chalk.green('Template Information:'));
   console.log('');
 
-<<<<<<< HEAD
   try {
-    // Look for templates in the expected location
-    // Try both user home directory and test path for compatibility
-    const possiblePaths = [
-      path.join(os.homedir(), '.scaffold', 'templates'),
-      '/home/.scaffold/templates' // For test compatibility
-    ];
-
-    const templates: any[] = [];
-    let templatesPath = '';
-
-    // Find the first existing path
-    for (const testPath of possiblePaths) {
-      if (fs.existsSync(testPath)) {
-        templatesPath = testPath;
-        break;
-      }
-    }
-=======
-  const templateService = container.resolve(TemplateService);
-  const library = await templateService.loadTemplates();
->>>>>>> b2fc2883
-
-    // Read templates from the found path
-    if (templatesPath) {
-      try {
-        const templateFiles = fs.readdirSync(templatesPath);
-        for (const file of templateFiles) {
-          if (file.endsWith('.json')) {
-            try {
-              const templateContent = fs.readFileSync(path.join(templatesPath, file), 'utf8');
-              const template = JSON.parse(templateContent);
-              templates.push(template);
-            } catch {
-              // Skip invalid template files
-            }
-          }
-        }
-      } catch {
-        // Templates directory can't be read
-      }
-    }
+    const templateService = container.resolve(TemplateService);
+    const library = await templateService.loadTemplates();
+    const templates = library.templates;
 
     if (format === 'json') {
       console.log(JSON.stringify(templates, null, 2));
@@ -308,50 +256,9 @@
   console.log('');
 
   try {
-<<<<<<< HEAD
-    // Try to load configuration from different possible locations
-    const possibleConfigPaths = [
-      path.join(os.homedir(), '.scaffold', 'config.json'),
-      '/home/.scaffold/config.json' // For test compatibility
-    ];
-
-    let config: any = null;
-
-    // Find and load configuration
-    for (const configPath of possibleConfigPaths) {
-      try {
-        if (fs.existsSync(configPath)) {
-          const configContent = fs.readFileSync(configPath, 'utf8');
-          config = JSON.parse(configContent);
-          break;
-        }
-      } catch {
-        // Continue to next path
-      }
-    }
-
-    // If no config file found, use defaults
-    if (!config) {
-      config = {
-        paths: {
-          templatesDir: path.join(os.homedir(), '.scaffold', 'templates'),
-          cacheDir: path.join(os.homedir(), '.scaffold', 'cache'),
-          backupDir: path.join(os.homedir(), '.scaffold', 'backups'),
-        },
-        preferences: {
-          strictModeDefault: false,
-          colorOutput: true,
-          verboseOutput: false,
-          confirmDestructive: true,
-          backupBeforeSync: true,
-        },
-      };
-    }
-=======
     const configService = container.resolve(ConfigurationService);
     await configService.loadConfiguration();
     const config = configService.getEffectiveConfiguration();
->>>>>>> b2fc2883
 
     if (format === 'json') {
       console.log(JSON.stringify(config, null, 2));
