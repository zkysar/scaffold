/**
 * CLI command: scaffold show [item]
 * Display information about templates, projects, or configuration
 */

import { Command } from 'commander';
import chalk from 'chalk';
import * as fs from 'fs';
import * as path from 'path';
import * as os from 'os';
import { DependencyContainer } from 'tsyringe';
import { logger } from '@/lib/logger';
import {
  ProjectManifestService,
  TemplateService,
  ConfigurationService,
  FileSystemService,
} from '../../services';
import { ExitCode } from '../../constants/exit-codes';
import type { ProjectManifest } from '../../models';

interface ShowCommandOptions {
  verbose?: boolean;
  format?: 'table' | 'json' | 'summary';
}

export function createShowCommand(container: DependencyContainer): Command {
  const command = new Command('show');

  command
    .description(
      'Display information about templates, projects, or configuration'
    )
    .argument('[item]', 'Item to show (template|project|config|all)', 'project')
    .option('--verbose', 'Show detailed information')
    .option(
      '-f, --format <format>',
      'Output format (table|json|summary)',
      'table'
    )
    .addHelpText(
      'after',
      `
Examples:
  scaffold show                    # Show current project info
  scaffold show project            # Show current project info
  scaffold show template           # Show available templates
  scaffold show config             # Show configuration cascade
  scaffold show all                # Show all information
`
    )
    .action(async (item: string, options: ShowCommandOptions) => {
      try {
        await handleShowCommand(item, options, container);
      } catch (error) {
        logger.error(
          chalk.red('Error:'),
          error instanceof Error ? error.message : String(error)
        );
        process.exit(ExitCode.SYSTEM_ERROR);
      }
    });

  return command;
}

async function handleShowCommand(
  item: string,
  options: ShowCommandOptions,
  container: DependencyContainer
): Promise<void> {
  const verbose = options.verbose || false;
  const format = options.format || 'table';

  if (verbose) {
    logger.info(chalk.blue('Show item:') + " " +  item);
    logger.info(chalk.blue('Format:') + " " +  format);
  }

  try {
    switch (item.toLowerCase()) {
      case 'project':
        await showProjectInfo(options, container);
        break;
      case 'template':
      case 'templates':
        await showTemplateInfo(options, container);
        break;
      case 'config':
      case 'configuration':
        await showConfigurationInfo(options, container);
        break;
      case 'all':
        await showAllInfo(options, container);
        break;
      default:
        logger.error(chalk.red('Error:') + " " +  `Unknown item: ${item}`);
        logger.info(
          chalk.gray('Available items: project, template, config, all')
        );
        process.exit(ExitCode.USER_ERROR);
    }
  } catch (error) {
    throw error;
  }
}

async function showProjectInfo(
  options: ShowCommandOptions,
  container: DependencyContainer
): Promise<void> {
  const verbose = options.verbose || false;
  const format = options.format || 'table';

  logger.info(chalk.green('Project Information:'));
  logger.info('');

  try {
    const fileSystemService = container.resolve(FileSystemService);
    const manifestService = container.resolve(ProjectManifestService);

    // Try to load manifest
    const manifestPath = path.join(process.cwd(), '.scaffold', 'manifest.json');
    let manifest: ProjectManifest | null = null;

    try {
      if (fs.existsSync(manifestPath)) {
        const manifestContent = fs.readFileSync(manifestPath, 'utf8');
        manifest = JSON.parse(manifestContent);
      }
    } catch (parseError) {
      // Handle JSON parsing errors
      console.error(chalk.red('Error:'), 'Malformed project manifest file.');
      console.log(
        chalk.gray('The .scaffold/manifest.json file contains invalid JSON.')
      );
      process.exit(ExitCode.USER_ERROR);
    }

    if (!manifest) {
      logger.info(
        chalk.yellow('This directory is not a scaffold-managed project.')
      );
      logger.info(
        chalk.gray(
          'Use "scaffold new" to create a new project or "scaffold check" to validate.'
        )
      );
      return;
    }

    if (format === 'json') {
      logger.info(JSON.stringify(manifest + " " + null + " " + 2));
      return;
    }

    logger.info(chalk.blue('Project Name:') + " " +  manifest.projectName);
    logger.info(chalk.blue('Version:') + " " +  manifest.version);
    logger.info(chalk.blue('Created:') + " " +  manifest.created);
    logger.info(chalk.blue('Last Updated:') + " " +  manifest.updated);

    if (manifest.templates.length > 0) {
      logger.info(chalk.blue('Applied Templates:'));
      for (const template of manifest.templates) {
        logger.info(chalk.gray('  -') + " " +  `${template.name}@${template.version}`);
        if (verbose) {
          logger.info(chalk.gray('    Applied:') + " " +  template.appliedAt);
        }
      }
    } else {
      logger.info(chalk.yellow('No templates applied'));
    }

    if (Object.keys(manifest.variables).length > 0) {
      logger.info(chalk.blue('Variables:'));
      for (const [key, value] of Object.entries(manifest.variables)) {
        logger.info(chalk.gray('  -') + " " +  `${key}: ${value}`);
      }
    }
  } catch (error) {
<<<<<<< HEAD
    if (error instanceof Error && error.message.includes('No manifest found')) {
      logger.info(
        chalk.yellow('This directory is not a scaffold-managed project.')
      );
      logger.info(
        chalk.gray(
          'Use "scaffold new" to create a new project or "scaffold check" to validate.'
        )
      );
    } else {
      throw error;
=======
    if (error instanceof Error) {
      if (error.message.includes('No manifest found')) {
        console.log(
          chalk.yellow('This directory is not a scaffold-managed project.')
        );
        console.log(
          chalk.gray(
            'Use "scaffold new" to create a new project or "scaffold check" to validate.'
          )
        );
        return;
      } else if (error.message.includes('Failed to read JSON file') ||
                 error.message.includes('Unexpected token') ||
                 error.message.includes('JSON') ||
                 error.message.includes('invalid json')) {
        // Handle malformed manifest
        console.error(chalk.red('Error:'), 'Malformed project manifest file.');
        console.log(
          chalk.gray('The .scaffold/manifest.json file contains invalid JSON.')
        );
        process.exit(ExitCode.USER_ERROR);
      }
>>>>>>> 97cfcb0a
    }
    throw error;
  }
}

async function showTemplateInfo(
  options: ShowCommandOptions,
  container: DependencyContainer
): Promise<void> {
  const format = options.format || 'table';

  logger.info(chalk.green('Template Information:'));
  logger.info('');

  const templateService = container.resolve(TemplateService);
  const library = await templateService.loadTemplates();

  if (format === 'json') {
    logger.info(JSON.stringify(library.templates + " " + null + " " + 2));
    return;
  }

  if (library.templates.length === 0) {
    logger.info(chalk.yellow('No templates available.'));
    logger.info(
      chalk.gray(
        'Use "scaffold template create" to create your first template.'
      )
    );
    return;
  }

  console.log(chalk.blue(`Found ${library.templates.length} template(s):`))
  console.log('');

  for (const template of library.templates) {
<<<<<<< HEAD
    logger.info(chalk.bold(template.name) + " " +  chalk.gray(`(${template.id})`));
    logger.info(chalk.gray('  Version:') + " " +  template.version);
    logger.info(chalk.gray('  Description:') + " " +  template.description);
    logger.info('');
  }
=======
      console.log(chalk.bold(template.name), chalk.gray(`(${template.id})`));
      console.log(chalk.gray('  Version:'), template.version);
      console.log(chalk.gray('  Description:'), template.description);
      console.log('');
    }
>>>>>>> 97cfcb0a

  logger.info(chalk.blue('Total: ') + library.templates.length + ' templates');
}

async function showConfigurationInfo(
  options: ShowCommandOptions,
  container: DependencyContainer
): Promise<void> {
  const format = options.format || 'table';

  logger.info(chalk.green('Configuration Information:'));
  logger.info('');

  try {
    const configService = container.resolve(ConfigurationService);
    await configService.loadConfiguration();
    const config = configService.getEffectiveConfiguration();

    if (format === 'json') {
      logger.info(JSON.stringify(config + " " + null + " " + 2));
      return;
    }

    logger.info(
      chalk.blue('Templates Directory: ') + (config.paths?.templatesDir || 'Not configured')
    );
    logger.info(
      chalk.blue('Cache Directory: ') + (config.paths?.cacheDir || 'Not configured')
    );
    logger.info(
      chalk.blue('Backup Directory: ') + (config.paths?.backupDir || 'Not configured')
    );
    logger.info(
      chalk.blue('Strict Mode Default: ') + (config.preferences?.strictModeDefault ? 'Enabled' : 'Disabled')
    );
    logger.info(
      chalk.blue('Color Output: ') + (config.preferences?.colorOutput ? 'Yes' : 'No')
    );
    logger.info(
      chalk.blue('Verbose Output: ') + (config.preferences?.verboseOutput ? 'Yes' : 'No')
    );
    logger.info(
      chalk.blue('Confirm Destructive: ') + (config.preferences?.confirmDestructive ? 'Yes' : 'No')
    );
    logger.info(
      chalk.blue('Backup Before Sync: ') + (config.preferences?.backupBeforeSync ? 'Yes' : 'No')
    );
  } catch (error) {
    // If anything fails, show basic default information
    console.log(chalk.blue('Templates Directory:'), 'Not configured');
    console.log(chalk.blue('Cache Directory:'), 'Not configured');
    console.log(chalk.blue('Backup Directory:'), 'Not configured');
    console.log(chalk.blue('Strict Mode Default:'), 'Disabled');
    console.log(chalk.blue('Color Output:'), 'Yes');
    console.log(chalk.blue('Verbose Output:'), 'No');
    console.log(chalk.blue('Confirm Destructive:'), 'Yes');
    console.log(chalk.blue('Backup Before Sync:'), 'Yes');
  }
}

async function showAllInfo(
  options: ShowCommandOptions,
  container: DependencyContainer
): Promise<void> {
  logger.info(chalk.green('=== Scaffold Information ==='));
  logger.info('');

  await showProjectInfo(options, container);
  logger.info('');

  await showTemplateInfo(options, container);
  logger.info('');

  await showConfigurationInfo(options, container);
}<|MERGE_RESOLUTION|>--- conflicted
+++ resolved
@@ -3,21 +3,20 @@
  * Display information about templates, projects, or configuration
  */
 
-import { Command } from 'commander';
-import chalk from 'chalk';
 import * as fs from 'fs';
 import * as path from 'path';
-import * as os from 'os';
+
+import chalk from 'chalk';
+import { Command } from 'commander';
 import { DependencyContainer } from 'tsyringe';
+
+import { ExitCode, exitWithCode } from '@/constants/exit-codes';
 import { logger } from '@/lib/logger';
+import type { ProjectManifest } from '@/models';
 import {
-  ProjectManifestService,
   TemplateService,
   ConfigurationService,
-  FileSystemService,
-} from '../../services';
-import { ExitCode } from '../../constants/exit-codes';
-import type { ProjectManifest } from '../../models';
+} from '@/services';
 
 interface ShowCommandOptions {
   verbose?: boolean;
@@ -53,11 +52,19 @@
       try {
         await handleShowCommand(item, options, container);
       } catch (error) {
-        logger.error(
-          chalk.red('Error:'),
-          error instanceof Error ? error.message : String(error)
-        );
-        process.exit(ExitCode.SYSTEM_ERROR);
+        const errorMessage = error instanceof Error ? error.message : String(error);
+
+        // Check if it's a system/permission error
+        if (errorMessage.includes('permission denied') ||
+            errorMessage.includes('EACCES') ||
+            errorMessage.includes('EPERM') ||
+            errorMessage.includes('ENOENT') ||
+            errorMessage.includes('no such file or directory')) {
+          exitWithCode(ExitCode.SYSTEM_ERROR, `System error: ${errorMessage}`);
+        } else {
+          // Default to user error for other cases
+          exitWithCode(ExitCode.USER_ERROR, `Error: ${errorMessage}`);
+        }
       }
     });
 
@@ -73,40 +80,37 @@
   const format = options.format || 'table';
 
   if (verbose) {
-    logger.info(chalk.blue('Show item:') + " " +  item);
-    logger.info(chalk.blue('Format:') + " " +  format);
-  }
-
-  try {
-    switch (item.toLowerCase()) {
-      case 'project':
-        await showProjectInfo(options, container);
-        break;
-      case 'template':
-      case 'templates':
-        await showTemplateInfo(options, container);
-        break;
-      case 'config':
-      case 'configuration':
-        await showConfigurationInfo(options, container);
-        break;
-      case 'all':
-        await showAllInfo(options, container);
-        break;
-      default:
-        logger.error(chalk.red('Error:') + " " +  `Unknown item: ${item}`);
-        logger.info(
-          chalk.gray('Available items: project, template, config, all')
-        );
-        process.exit(ExitCode.USER_ERROR);
-    }
-  } catch (error) {
-    throw error;
+    logger.info(chalk.blue('Show item:'), item);
+    logger.info(chalk.blue('Format:'), format);
+  }
+
+  switch (item.toLowerCase()) {
+    case 'project':
+      await showProjectInfo(options, container);
+      break;
+    case 'template':
+    case 'templates':
+      await showTemplateInfo(options, container);
+      break;
+    case 'config':
+    case 'configuration':
+      await showConfigurationInfo(options, container);
+      break;
+    case 'all':
+      await showAllInfo(options, container);
+      break;
+    default:
+      logger.error(chalk.red('Error:'), `Unknown item: ${item}`);
+      logger.info(
+        chalk.gray('Available items: project, template, config, all')
+      );
+      exitWithCode(ExitCode.USER_ERROR);
   }
 }
 
 async function showProjectInfo(
   options: ShowCommandOptions,
+  // eslint-disable-next-line @typescript-eslint/no-unused-vars
   container: DependencyContainer
 ): Promise<void> {
   const verbose = options.verbose || false;
@@ -116,8 +120,6 @@
   logger.info('');
 
   try {
-    const fileSystemService = container.resolve(FileSystemService);
-    const manifestService = container.resolve(ProjectManifestService);
 
     // Try to load manifest
     const manifestPath = path.join(process.cwd(), '.scaffold', 'manifest.json');
@@ -130,11 +132,11 @@
       }
     } catch (parseError) {
       // Handle JSON parsing errors
-      console.error(chalk.red('Error:'), 'Malformed project manifest file.');
-      console.log(
+      logger.error(chalk.red('Error:'), 'Malformed project manifest file.');
+      logger.info(
         chalk.gray('The .scaffold/manifest.json file contains invalid JSON.')
       );
-      process.exit(ExitCode.USER_ERROR);
+      exitWithCode(ExitCode.USER_ERROR);
     }
 
     if (!manifest) {
@@ -150,21 +152,21 @@
     }
 
     if (format === 'json') {
-      logger.info(JSON.stringify(manifest + " " + null + " " + 2));
+      logger.info(JSON.stringify(manifest, null, 2));
       return;
     }
 
-    logger.info(chalk.blue('Project Name:') + " " +  manifest.projectName);
-    logger.info(chalk.blue('Version:') + " " +  manifest.version);
-    logger.info(chalk.blue('Created:') + " " +  manifest.created);
-    logger.info(chalk.blue('Last Updated:') + " " +  manifest.updated);
+    logger.info(chalk.blue('Project Name:'), manifest.projectName);
+    logger.info(chalk.blue('Version:'), manifest.version);
+    logger.info(chalk.blue('Created:'), manifest.created);
+    logger.info(chalk.blue('Last Updated:'), manifest.updated);
 
     if (manifest.templates.length > 0) {
       logger.info(chalk.blue('Applied Templates:'));
       for (const template of manifest.templates) {
-        logger.info(chalk.gray('  -') + " " +  `${template.name}@${template.version}`);
+        logger.info(chalk.gray('  -'), `${template.name}@${template.version}`);
         if (verbose) {
-          logger.info(chalk.gray('    Applied:') + " " +  template.appliedAt);
+          logger.info(chalk.gray('    Applied:'), template.appliedAt);
         }
       }
     } else {
@@ -174,29 +176,16 @@
     if (Object.keys(manifest.variables).length > 0) {
       logger.info(chalk.blue('Variables:'));
       for (const [key, value] of Object.entries(manifest.variables)) {
-        logger.info(chalk.gray('  -') + " " +  `${key}: ${value}`);
+        logger.info(chalk.gray('  -'), `${key}: ${value}`);
       }
     }
   } catch (error) {
-<<<<<<< HEAD
-    if (error instanceof Error && error.message.includes('No manifest found')) {
-      logger.info(
-        chalk.yellow('This directory is not a scaffold-managed project.')
-      );
-      logger.info(
-        chalk.gray(
-          'Use "scaffold new" to create a new project or "scaffold check" to validate.'
-        )
-      );
-    } else {
-      throw error;
-=======
     if (error instanceof Error) {
       if (error.message.includes('No manifest found')) {
-        console.log(
+        logger.info(
           chalk.yellow('This directory is not a scaffold-managed project.')
         );
-        console.log(
+        logger.info(
           chalk.gray(
             'Use "scaffold new" to create a new project or "scaffold check" to validate.'
           )
@@ -207,13 +196,12 @@
                  error.message.includes('JSON') ||
                  error.message.includes('invalid json')) {
         // Handle malformed manifest
-        console.error(chalk.red('Error:'), 'Malformed project manifest file.');
-        console.log(
+        logger.error(chalk.red('Error:'), 'Malformed project manifest file.');
+        logger.info(
           chalk.gray('The .scaffold/manifest.json file contains invalid JSON.')
         );
-        process.exit(ExitCode.USER_ERROR);
-      }
->>>>>>> 97cfcb0a
+        exitWithCode(ExitCode.USER_ERROR);
+      }
     }
     throw error;
   }
@@ -232,7 +220,7 @@
   const library = await templateService.loadTemplates();
 
   if (format === 'json') {
-    logger.info(JSON.stringify(library.templates + " " + null + " " + 2));
+    logger.info(JSON.stringify(library.templates, null, 2));
     return;
   }
 
@@ -246,23 +234,15 @@
     return;
   }
 
-  console.log(chalk.blue(`Found ${library.templates.length} template(s):`))
-  console.log('');
+  logger.info(chalk.blue(`Found ${library.templates.length} template(s):`));
+  logger.info('');
 
   for (const template of library.templates) {
-<<<<<<< HEAD
-    logger.info(chalk.bold(template.name) + " " +  chalk.gray(`(${template.id})`));
-    logger.info(chalk.gray('  Version:') + " " +  template.version);
-    logger.info(chalk.gray('  Description:') + " " +  template.description);
+    logger.info(chalk.bold(template.name), chalk.gray(`(${template.id})`));
+    logger.info(chalk.gray('  Version:'), template.version);
+    logger.info(chalk.gray('  Description:'), template.description);
     logger.info('');
   }
-=======
-      console.log(chalk.bold(template.name), chalk.gray(`(${template.id})`));
-      console.log(chalk.gray('  Version:'), template.version);
-      console.log(chalk.gray('  Description:'), template.description);
-      console.log('');
-    }
->>>>>>> 97cfcb0a
 
   logger.info(chalk.blue('Total: ') + library.templates.length + ' templates');
 }
@@ -282,7 +262,7 @@
     const config = configService.getEffectiveConfiguration();
 
     if (format === 'json') {
-      logger.info(JSON.stringify(config + " " + null + " " + 2));
+      logger.info(JSON.stringify(config, null, 2));
       return;
     }
 
@@ -312,14 +292,14 @@
     );
   } catch (error) {
     // If anything fails, show basic default information
-    console.log(chalk.blue('Templates Directory:'), 'Not configured');
-    console.log(chalk.blue('Cache Directory:'), 'Not configured');
-    console.log(chalk.blue('Backup Directory:'), 'Not configured');
-    console.log(chalk.blue('Strict Mode Default:'), 'Disabled');
-    console.log(chalk.blue('Color Output:'), 'Yes');
-    console.log(chalk.blue('Verbose Output:'), 'No');
-    console.log(chalk.blue('Confirm Destructive:'), 'Yes');
-    console.log(chalk.blue('Backup Before Sync:'), 'Yes');
+    logger.info(chalk.blue('Templates Directory:'), 'Not configured');
+    logger.info(chalk.blue('Cache Directory:'), 'Not configured');
+    logger.info(chalk.blue('Backup Directory:'), 'Not configured');
+    logger.info(chalk.blue('Strict Mode Default:'), 'Disabled');
+    logger.info(chalk.blue('Color Output:'), 'Yes');
+    logger.info(chalk.blue('Verbose Output:'), 'No');
+    logger.info(chalk.blue('Confirm Destructive:'), 'Yes');
+    logger.info(chalk.blue('Backup Before Sync:'), 'Yes');
   }
 }
 
