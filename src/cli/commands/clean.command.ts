/**
 * CLI command: scaffold clean
 * Cleanup temporary files and cache
 */

import { homedir } from 'os';
import { resolve } from 'path';

import { Command } from 'commander';
<<<<<<< HEAD
=======
import chalk from 'chalk';
import * as os from 'os';
import * as path from 'path';
import * as fs from 'fs';
>>>>>>> cade6a5e
import { DependencyContainer } from 'tsyringe';
import { ExitCode } from '../../constants/exit-codes';

import { FileSystemService } from '@/services';
import { logger } from '@/lib/logger';

interface CleanCommandOptions {
  verbose?: boolean;
  dryRun?: boolean;
  all?: boolean;
  cache?: boolean;
  temp?: boolean;
}

export function createCleanCommand(container: DependencyContainer): Command {
  const command = new Command('clean');

  command
    .description('Cleanup temporary files and cache')
    .option('--all', 'Clean all temporary files and cache')
    .option('--cache', 'Clean cache files')
    .option('--temp', 'Clean temporary files (default)')
    .option('--dry-run', 'Show what would be cleaned without actually cleaning')
    .option('--verbose', 'Show detailed output')
    .action(async (options: CleanCommandOptions) => {
      try {
        await handleCleanCommand(options, container);
      } catch (error) {
<<<<<<< HEAD
        logger.error(error instanceof Error ? error.message : String(error));
        process.exit(1);
=======
        console.error(
          chalk.red('Error:'),
          error instanceof Error ? error.message : String(error)
        );
        process.exit(ExitCode.SYSTEM_ERROR);
>>>>>>> cade6a5e
      }
    });

  return command;
}

async function handleCleanCommand(
  options: CleanCommandOptions,
  container: DependencyContainer
): Promise<void> {
  const verbose = options.verbose || false;
  const dryRun = options.dryRun || false;

  // Resolve services from DI container
  const fileSystemService = container.resolve(FileSystemService);

  if (verbose) {
    logger.infoBlue('Clean options:');
    logger.info(JSON.stringify(options, null, 2));
  }

  // Determine what to clean
  const cleanAll = options.all || false;
  const cleanCache = options.cache || cleanAll;
  let cleanTemp = options.temp || cleanAll;

  // If no specific options provided, clean temp files by default
  if (!cleanCache && !cleanTemp) {
    cleanTemp = true;
  }

  // Set dry-run mode on file service
  const originalDryRun = fileSystemService.isDryRun;
  if (dryRun) {
    fileSystemService.setDryRun(true);
  }

  try {
    const cleanPaths: { path: string; description: string }[] = [];

    if (cleanTemp) {
      const tempPath = resolve(process.cwd(), '.scaffold-temp');
      cleanPaths.push({ path: tempPath, description: 'Temporary files (.scaffold-temp/)' });
    }

    if (cleanCache) {
      const cachePath = resolve(homedir(), '.scaffold', 'cache');
      cleanPaths.push({ path: cachePath, description: 'Cache files (~/.scaffold/cache/)' });
    }

    if (dryRun) {
      logger.warn('DRY RUN - Showing what would be cleaned:');
      logger.info('');
    } else {
      logger.infoBlue('Cleaning scaffold files...');
    }

    let itemsCleaned = 0;
<<<<<<< HEAD
    const itemsToClean: string[] = [];

    for (const { path, description } of cleanPaths) {
      if (await fileSystemService.exists(path)) {
        if (dryRun) {
          logger.gray(`Would clean ${description}:`);
          itemsToClean.push(path);
        } else if (verbose) {
          logger.gray(`Cleaning ${description}...`);
          logger.gray(`  Path: ${path}`);
        } else {
          logger.gray(`Cleaning ${description}...`);
        }

        // This will log [DRY RUN] messages when in dry-run mode
        await fileSystemService.deletePath(path, { recursive: true, force: true });
        itemsCleaned++;
      }
=======

    if (cleanTemp) {
      console.log(chalk.gray('Cleaning temporary files...'));
      itemsCleaned += await cleanTemporaryFiles(verbose, dryRun);
    }

    if (cleanCache) {
      console.log(chalk.gray('Cleaning cache files...'));
      itemsCleaned += await cleanCacheFiles(verbose, dryRun);
>>>>>>> cade6a5e
    }

    if (dryRun) {
      if (itemsToClean.length > 0) {
        logger.info('');
        logger.success('✓ Dry run completed successfully!');
        logger.gray('No files were actually deleted.');
      } else {
        logger.warn('No files found to clean.');
      }
    } else {
      if (itemsCleaned > 0) {
        logger.success('✓ Cleanup completed successfully!');
        logger.infoBlue(`Items cleaned: ${itemsCleaned}`);
      } else {
        logger.warn('No files found to clean.');
      }
    }
<<<<<<< HEAD
  } finally {
    // Restore original dry-run mode
    fileSystemService.setDryRun(originalDryRun);
  }
=======
  } catch (error) {
    console.error(
      chalk.red('Error during cleanup:'),
      error instanceof Error ? error.message : String(error)
    );
    throw error;
  }
}

async function cleanTemporaryFiles(verbose: boolean, dryRun: boolean): Promise<number> {
  const tempDirs = [
    path.resolve(process.cwd(), '.scaffold-temp'),
    '/current/dir/.scaffold-temp'
  ];

  let totalCleaned = 0;

  for (const tempDir of tempDirs) {
    try {
      // Try to access the directory (use sync for better mock-fs compatibility)
      fs.accessSync(tempDir);

      // Directory exists, read its contents
      const tempItems = fs.readdirSync(tempDir);
      const itemsToClean = tempItems.filter(item => item !== '.gitkeep');

      if (verbose && itemsToClean.length > 0) {
        console.log(chalk.gray(`  Found ${itemsToClean.length} temp items to clean`));
        itemsToClean.forEach(item => {
          console.log(chalk.gray('    -'), path.join('.scaffold-temp', item));
        });
      }

      if (!dryRun) {
        // Actually remove the items
        for (const item of itemsToClean) {
          const itemPath = path.join(tempDir, item);
          try {
            fs.rmSync(itemPath, { recursive: true, force: true });
            totalCleaned++;
          } catch (error) {
            if (verbose) {
              console.log(chalk.yellow(`    Warning: Could not clean ${item}: ${error instanceof Error ? error.message : String(error)}`));
            }
          }
        }
      } else {
        // Dry run - just count what would be cleaned
        totalCleaned += itemsToClean.length;
      }

      // Continue checking other directories as well
    } catch (error) {
      // Directory doesn't exist or can't be accessed, continue to next
      continue;
    }
  }

  return totalCleaned;
}

async function cleanCacheFiles(verbose: boolean, dryRun: boolean): Promise<number> {
  const cacheDirs = [
    path.join(os.homedir(), '.scaffold', 'cache'),
    '/home/.scaffold/cache'
  ];

  let totalCleaned = 0;

  for (const cacheDir of cacheDirs) {
    try {
      // Try to access the directory (use sync for better mock-fs compatibility)
      fs.accessSync(cacheDir);

      // Directory exists, read its contents
      const cacheItems = fs.readdirSync(cacheDir);
      const itemsToClean = cacheItems.filter(item => item !== '.gitkeep');

      if (verbose && itemsToClean.length > 0) {
        console.log(chalk.gray(`  Found ${itemsToClean.length} cache items to clean`));
        itemsToClean.forEach(item => {
          console.log(chalk.gray('    -'), path.join('~/.scaffold/cache', item));
        });
      }

      if (!dryRun) {
        // Actually remove the items
        for (const item of itemsToClean) {
          const itemPath = path.join(cacheDir, item);
          try {
            fs.rmSync(itemPath, { recursive: true, force: true });
            totalCleaned++;
          } catch (error) {
            if (verbose) {
              console.log(chalk.yellow(`    Warning: Could not clean ${item}: ${error instanceof Error ? error.message : String(error)}`));
            }
          }
        }
      } else {
        // Dry run - just count what would be cleaned
        totalCleaned += itemsToClean.length;
      }

      // Continue checking other directories as well
    } catch (error) {
      // Directory doesn't exist or can't be accessed, continue to next
      continue;
    }
  }

  return totalCleaned;
>>>>>>> cade6a5e
}<|MERGE_RESOLUTION|>--- conflicted
+++ resolved
@@ -7,13 +7,6 @@
 import { resolve } from 'path';
 
 import { Command } from 'commander';
-<<<<<<< HEAD
-=======
-import chalk from 'chalk';
-import * as os from 'os';
-import * as path from 'path';
-import * as fs from 'fs';
->>>>>>> cade6a5e
 import { DependencyContainer } from 'tsyringe';
 import { ExitCode } from '../../constants/exit-codes';
 
@@ -42,16 +35,8 @@
       try {
         await handleCleanCommand(options, container);
       } catch (error) {
-<<<<<<< HEAD
         logger.error(error instanceof Error ? error.message : String(error));
-        process.exit(1);
-=======
-        console.error(
-          chalk.red('Error:'),
-          error instanceof Error ? error.message : String(error)
-        );
         process.exit(ExitCode.SYSTEM_ERROR);
->>>>>>> cade6a5e
       }
     });
 
@@ -110,7 +95,6 @@
     }
 
     let itemsCleaned = 0;
-<<<<<<< HEAD
     const itemsToClean: string[] = [];
 
     for (const { path, description } of cleanPaths) {
@@ -129,17 +113,6 @@
         await fileSystemService.deletePath(path, { recursive: true, force: true });
         itemsCleaned++;
       }
-=======
-
-    if (cleanTemp) {
-      console.log(chalk.gray('Cleaning temporary files...'));
-      itemsCleaned += await cleanTemporaryFiles(verbose, dryRun);
-    }
-
-    if (cleanCache) {
-      console.log(chalk.gray('Cleaning cache files...'));
-      itemsCleaned += await cleanCacheFiles(verbose, dryRun);
->>>>>>> cade6a5e
     }
 
     if (dryRun) {
@@ -158,122 +131,8 @@
         logger.warn('No files found to clean.');
       }
     }
-<<<<<<< HEAD
   } finally {
     // Restore original dry-run mode
     fileSystemService.setDryRun(originalDryRun);
   }
-=======
-  } catch (error) {
-    console.error(
-      chalk.red('Error during cleanup:'),
-      error instanceof Error ? error.message : String(error)
-    );
-    throw error;
-  }
-}
-
-async function cleanTemporaryFiles(verbose: boolean, dryRun: boolean): Promise<number> {
-  const tempDirs = [
-    path.resolve(process.cwd(), '.scaffold-temp'),
-    '/current/dir/.scaffold-temp'
-  ];
-
-  let totalCleaned = 0;
-
-  for (const tempDir of tempDirs) {
-    try {
-      // Try to access the directory (use sync for better mock-fs compatibility)
-      fs.accessSync(tempDir);
-
-      // Directory exists, read its contents
-      const tempItems = fs.readdirSync(tempDir);
-      const itemsToClean = tempItems.filter(item => item !== '.gitkeep');
-
-      if (verbose && itemsToClean.length > 0) {
-        console.log(chalk.gray(`  Found ${itemsToClean.length} temp items to clean`));
-        itemsToClean.forEach(item => {
-          console.log(chalk.gray('    -'), path.join('.scaffold-temp', item));
-        });
-      }
-
-      if (!dryRun) {
-        // Actually remove the items
-        for (const item of itemsToClean) {
-          const itemPath = path.join(tempDir, item);
-          try {
-            fs.rmSync(itemPath, { recursive: true, force: true });
-            totalCleaned++;
-          } catch (error) {
-            if (verbose) {
-              console.log(chalk.yellow(`    Warning: Could not clean ${item}: ${error instanceof Error ? error.message : String(error)}`));
-            }
-          }
-        }
-      } else {
-        // Dry run - just count what would be cleaned
-        totalCleaned += itemsToClean.length;
-      }
-
-      // Continue checking other directories as well
-    } catch (error) {
-      // Directory doesn't exist or can't be accessed, continue to next
-      continue;
-    }
-  }
-
-  return totalCleaned;
-}
-
-async function cleanCacheFiles(verbose: boolean, dryRun: boolean): Promise<number> {
-  const cacheDirs = [
-    path.join(os.homedir(), '.scaffold', 'cache'),
-    '/home/.scaffold/cache'
-  ];
-
-  let totalCleaned = 0;
-
-  for (const cacheDir of cacheDirs) {
-    try {
-      // Try to access the directory (use sync for better mock-fs compatibility)
-      fs.accessSync(cacheDir);
-
-      // Directory exists, read its contents
-      const cacheItems = fs.readdirSync(cacheDir);
-      const itemsToClean = cacheItems.filter(item => item !== '.gitkeep');
-
-      if (verbose && itemsToClean.length > 0) {
-        console.log(chalk.gray(`  Found ${itemsToClean.length} cache items to clean`));
-        itemsToClean.forEach(item => {
-          console.log(chalk.gray('    -'), path.join('~/.scaffold/cache', item));
-        });
-      }
-
-      if (!dryRun) {
-        // Actually remove the items
-        for (const item of itemsToClean) {
-          const itemPath = path.join(cacheDir, item);
-          try {
-            fs.rmSync(itemPath, { recursive: true, force: true });
-            totalCleaned++;
-          } catch (error) {
-            if (verbose) {
-              console.log(chalk.yellow(`    Warning: Could not clean ${item}: ${error instanceof Error ? error.message : String(error)}`));
-            }
-          }
-        }
-      } else {
-        // Dry run - just count what would be cleaned
-        totalCleaned += itemsToClean.length;
-      }
-
-      // Continue checking other directories as well
-    } catch (error) {
-      // Directory doesn't exist or can't be accessed, continue to next
-      continue;
-    }
-  }
-
-  return totalCleaned;
->>>>>>> cade6a5e
 }