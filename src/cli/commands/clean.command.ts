--- conflicted
+++ resolved
@@ -8,15 +8,10 @@
 
 import { Command } from 'commander';
 import { DependencyContainer } from 'tsyringe';
-<<<<<<< HEAD
-=======
+
 import { ExitCode } from '@/constants/exit-codes';
->>>>>>> ac9ec9e7
-
 import { logger } from '@/lib/logger';
 import { FileSystemService } from '@/services';
-
-import { ExitCode } from '../../constants/exit-codes';
 
 
 interface CleanCommandOptions {
