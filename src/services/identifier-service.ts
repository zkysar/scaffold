/**
 * Generic identifier service for SHA-based identification with aliases
 * This abstract service can be extended for specific entity types (templates, snapshots, etc.)
 */

import * as path from 'path';

import * as fs from 'fs-extra';
import { injectable } from 'tsyringe';
<<<<<<< HEAD

import { logger } from '@/lib/logger';

import { shortSHA, isValidSHA, findSHAByPrefix } from '../lib/sha';
=======
import { shortSHA, isValidSHA, findSHAByPrefix } from '@/lib/sha';
>>>>>>> ac9ec9e7


/**
 * Interface for alias mapping storage
 */
export interface AliasMapping {
  [sha: string]: string[];  // SHA -> array of aliases
}

/**
 * Interface for reverse alias lookup
 */
export interface ReverseAliasMapping {
  [alias: string]: string;  // alias -> SHA
}

/**
 * Abstract base class for SHA-based identifier services
 */
export abstract class IdentifierService {
  protected aliasMapping: AliasMapping = {};
  protected reverseAliasMapping: ReverseAliasMapping = {};
  protected readonly aliasFilePath: string;

  constructor(aliasFilePath: string) {
    this.aliasFilePath = aliasFilePath;
  }

  /**
   * Load alias mappings from storage
   */
  async loadAliases(): Promise<void> {
    try {
      if (await fs.pathExists(this.aliasFilePath)) {
        const data = await fs.readJson(this.aliasFilePath);
        this.aliasMapping = data.aliases || {};
        this.buildReverseMapping();
      }
    } catch (error) {
      logger.warn(`Failed to load aliases from ${this.aliasFilePath}:`, error);
      this.aliasMapping = {};
      this.reverseAliasMapping = {};
    }
  }

  /**
   * Save alias mappings to storage
   */
  async saveAliases(): Promise<void> {
    try {
      await fs.ensureDir(path.dirname(this.aliasFilePath));
      await fs.writeJson(this.aliasFilePath, {
        aliases: this.aliasMapping,
        updated: new Date().toISOString()
      }, { spaces: 2 });
    } catch (error) {
      throw new Error(`Failed to save aliases: ${error instanceof Error ? error.message : 'Unknown error'}`);
    }
  }

  /**
   * Resolve an identifier (SHA prefix or alias) to a full SHA
   * @param identifier - SHA (full or partial) or alias
   * @param availableSHAs - List of all available full SHAs
   * @returns Full SHA or null if not found
   */
  async resolveIdentifier(identifier: string, availableSHAs: string[]): Promise<string | null> {
    if (!identifier || typeof identifier !== 'string') {
      return null;
    }

    await this.loadAliases();

    // Check if it's an alias
    const shaFromAlias = this.reverseAliasMapping[identifier];
    if (shaFromAlias) {
      // Verify the SHA still exists
      if (availableSHAs.includes(shaFromAlias)) {
        return shaFromAlias;
      }
      // Remove orphaned alias
      await this.removeAlias(identifier);
      return null;
    }

    // Check if it's a valid SHA (full or partial)
    if (isValidSHA(identifier)) {
      // If it's a full SHA (64 chars), check directly
      if (identifier.length === 64) {
        return availableSHAs.includes(identifier) ? identifier : null;
      }

      // It's a partial SHA, find matches
      const matches = findSHAByPrefix(identifier, availableSHAs);

      if (matches.length === 0) {
        return null;
      }

      if (matches.length === 1) {
        return matches[0];
      }

      // Multiple matches - need to handle ambiguity
      throw new Error(
        `Ambiguous identifier '${identifier}' matches multiple items:\n` +
        matches.map(sha => `  - ${shortSHA(sha, 12)}`).join('\n') +
        '\nPlease use a longer prefix or an alias.'
      );
    }

    return null;
  }

  /**
   * Register an alias for a SHA
   * @param sha - Full SHA-256 hash
   * @param alias - Human-readable alias
   */
  async registerAlias(sha: string, alias: string): Promise<void> {
    if (!sha || sha.length !== 64 || !isValidSHA(sha)) {
      throw new Error('SHA must be a valid 64-character SHA-256 hash');
    }

    if (!alias || typeof alias !== 'string') {
      throw new Error('Alias must be a non-empty string');
    }

    // Validate alias format (alphanumeric, dash, underscore)
    if (!/^[a-zA-Z0-9_-]+$/.test(alias)) {
      throw new Error('Alias must contain only letters, numbers, dashes, and underscores');
    }

    // Check if alias is already used by another SHA
    const existingSHA = this.reverseAliasMapping[alias];
    if (existingSHA && existingSHA !== sha) {
      throw new Error(`Alias '${alias}' is already registered to ${shortSHA(existingSHA)}`);
    }

    await this.loadAliases();

    // Add alias to mappings
    if (!this.aliasMapping[sha]) {
      this.aliasMapping[sha] = [];
    }

    if (!this.aliasMapping[sha].includes(alias)) {
      this.aliasMapping[sha].push(alias);
      this.reverseAliasMapping[alias] = sha;
      await this.saveAliases();
    }
  }

  /**
   * Remove an alias
   * @param alias - The alias to remove
   */
  async removeAlias(alias: string): Promise<void> {
    if (!alias || typeof alias !== 'string') {
      throw new Error('Alias must be a non-empty string');
    }

    await this.loadAliases();

    const sha = this.reverseAliasMapping[alias];
    if (!sha) {
      throw new Error(`Alias '${alias}' not found`);
    }

    // Remove from both mappings
    delete this.reverseAliasMapping[alias];

    if (this.aliasMapping[sha]) {
      this.aliasMapping[sha] = this.aliasMapping[sha].filter(a => a !== alias);
      if (this.aliasMapping[sha].length === 0) {
        delete this.aliasMapping[sha];
      }
    }

    await this.saveAliases();
  }

  /**
   * Get all aliases for a SHA
   * @param sha - Full or partial SHA
   * @param availableSHAs - List of all available full SHAs
   * @returns Array of aliases
   */
  async getAliases(sha: string, availableSHAs: string[]): Promise<string[]> {
    const fullSHA = await this.resolveIdentifier(sha, availableSHAs);
    if (!fullSHA) {
      return [];
    }

    await this.loadAliases();
    return this.aliasMapping[fullSHA] || [];
  }

  /**
   * Get all alias mappings
   * @returns Map of SHA to aliases
   */
  async getAllMappings(): Promise<Map<string, string[]>> {
    await this.loadAliases();
    return new Map(Object.entries(this.aliasMapping));
  }

  /**
   * Clean up orphaned aliases (SHAs that no longer exist)
   * @param availableSHAs - List of all available full SHAs
   */
  async cleanupOrphanedAliases(availableSHAs: string[]): Promise<void> {
    await this.loadAliases();

    let hasChanges = false;
    for (const sha of Object.keys(this.aliasMapping)) {
      if (!availableSHAs.includes(sha)) {
        // Remove all aliases for this SHA
        const aliases = this.aliasMapping[sha];
        for (const alias of aliases) {
          delete this.reverseAliasMapping[alias];
        }
        delete this.aliasMapping[sha];
        hasChanges = true;
      }
    }

    if (hasChanges) {
      await this.saveAliases();
    }
  }

  /**
   * Build reverse mapping from aliases to SHAs
   */
  protected buildReverseMapping(): void {
    this.reverseAliasMapping = {};
    for (const [sha, aliases] of Object.entries(this.aliasMapping)) {
      for (const alias of aliases) {
        this.reverseAliasMapping[alias] = sha;
      }
    }
  }

  /**
   * Format an identifier for display
   * @param sha - Full SHA
   * @param options - Display options
   */
  formatForDisplay(sha: string, options: { verbose?: boolean } = {}): string {
    const shortForm = shortSHA(sha, options.verbose ? 12 : 8);
    const aliases = this.aliasMapping[sha];

    if (aliases && aliases.length > 0) {
      const aliasStr = aliases.map(a => `"${a}"`).join(', ');
      return `${shortForm} (alias: ${aliasStr})`;
    }

    return shortForm;
  }
}<|MERGE_RESOLUTION|>--- conflicted
+++ resolved
@@ -7,14 +7,9 @@
 
 import * as fs from 'fs-extra';
 import { injectable } from 'tsyringe';
-<<<<<<< HEAD
 
 import { logger } from '@/lib/logger';
-
-import { shortSHA, isValidSHA, findSHAByPrefix } from '../lib/sha';
-=======
 import { shortSHA, isValidSHA, findSHAByPrefix } from '@/lib/sha';
->>>>>>> ac9ec9e7
 
 
 /**
