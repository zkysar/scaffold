--- conflicted
+++ resolved
@@ -6,10 +6,6 @@
 import * as path from 'path';
 
 import * as fs from 'fs-extra';
-<<<<<<< HEAD
-=======
-// import { injectable } from 'tsyringe';
->>>>>>> 1cd5e9e4
 
 import { logger } from '@/lib/logger';
 import { shortSHA, isValidSHA, findSHAByPrefix } from '@/lib/sha';
