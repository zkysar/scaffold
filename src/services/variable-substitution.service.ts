/**
 * Variable substitution service for template processing
 */

import { randomUUID } from 'crypto';

import { injectable, inject } from 'tsyringe';
<<<<<<< HEAD

import type { Template, ValidationResult } from '../models';
import type { IFileSystemService } from './file-system.service';
import { FileSystemService } from './file-system.service';
import { enhanceError } from '../lib';
=======
import type { Template, ValidationResult } from '@/models';
import type { IFileSystemService } from '@/services/file-system.service';
import { FileSystemService } from '@/services/file-system.service';
import { enhanceError } from '@/lib';
>>>>>>> ac9ec9e7

export interface VariableSubstitutionOptions {
  preserveEscapes?: boolean;
  throwOnMissing?: boolean;
  allowCircular?: boolean;
  maxDepth?: number;
}

export interface SubstitutionContext {
  variables: Record<string, any>;
  specialVariables: Record<string, () => string>;
  transforms: Record<string, (value: string) => string>;
}

export interface IVariableSubstitutionService {
  /**
   * Substitute variables in content using {{variable}} syntax
   */
  substituteVariables(
    content: string,
    variables: Record<string, any>,
    options?: VariableSubstitutionOptions
  ): string;

  /**
   * Substitute variables in a file
   */
  substituteInFile(
    filePath: string,
    variables: Record<string, any>,
    options?: VariableSubstitutionOptions
  ): Promise<void>;

  /**
   * Substitute variables in a path string
   */
  substituteInPath(
    path: string,
    variables: Record<string, any>,
    options?: VariableSubstitutionOptions
  ): string;

  /**
   * Validate that all required variables are provided for a template
   */
  validateRequiredVariables(
    template: Template,
    provided: Record<string, any>
  ): ValidationResult[];

  /**
   * Extract variable names from content
   */
  extractVariables(content: string): string[];

  /**
   * Apply transformation to a value
   */
  applyTransformation(value: string, transformation: string): string;

  /**
   * Create substitution context with built-in variables and transforms
   */
  createContext(variables: Record<string, any>): SubstitutionContext;
}

@injectable()
export class VariableSubstitutionService
  implements IVariableSubstitutionService
{
  private readonly variablePattern = /\\?\{\{([^}]+)\}\}/g;
  private readonly escapePattern = /\\(\{\{[^}]+\}\})/g;

  constructor(
    @inject(FileSystemService) private readonly fileService: IFileSystemService
  ) {}

  substituteVariables(
    content: string,
    variables: Record<string, any>,
    options: VariableSubstitutionOptions = {}
  ): string {
    const opts = {
      preserveEscapes: false,
      throwOnMissing: true,
      allowCircular: false,
      maxDepth: 10,
      ...options,
    };

    const context = this.createContext(variables);
    const processedVars = new Set<string>();

    let result = content;
    let depth = 0;

    while (depth < opts.maxDepth) {
      const beforeSubstitution = result;
      result = this.performSubstitution(result, context, processedVars, opts);

      // If no changes were made, we're done
      if (result === beforeSubstitution) {
        break;
      }

      depth++;
    }

    if (depth >= opts.maxDepth && this.hasVariables(result)) {
      if (opts.allowCircular) {
        // Allow circular references, just stop processing
      } else {
        throw new Error(
          `Variable substitution exceeded maximum depth (${opts.maxDepth}). This may indicate circular references.`
        );
      }
    }

    // Handle escape sequences
    if (!opts.preserveEscapes) {
      result = result.replace(this.escapePattern, '$1');
    }

    return result;
  }

  async substituteInFile(
    filePath: string,
    variables: Record<string, any>,
    options: VariableSubstitutionOptions = {}
  ): Promise<void> {
    try {
      if (!(await this.fileService.exists(filePath))) {
        throw new Error(`File does not exist: ${filePath}`);
      }

      const content = await this.fileService.readFile(filePath);
      const substitutedContent = this.substituteVariables(
        content,
        variables,
        options
      );

      await this.fileService.writeFile(filePath, substitutedContent, {
        overwrite: true,
        atomic: true,
      });
    } catch (error) {
      throw enhanceError(
        error,
        `Failed to substitute variables in file: ${filePath}`,
        {
          suggestion:
            'Ensure the file exists and contains valid variable syntax.',
          path: filePath,
          operation: 'substituteInFile',
        }
      );
    }
  }

  substituteInPath(
    path: string,
    variables: Record<string, any>,
    options: VariableSubstitutionOptions = {}
  ): string {
    return this.substituteVariables(path, variables, options);
  }

  validateRequiredVariables(
    template: Template,
    provided: Record<string, any>
  ): ValidationResult[] {
    const errors: ValidationResult[] = [];

    // Check template-defined required variables
    for (const templateVar of template.variables) {
      if (templateVar.required) {
        const value = this.resolveVariableValue(templateVar.name, provided);

        if (value === undefined || value === null || value === '') {
          errors.push({
            valid: false,
            path: templateVar.name,
            type: 'rule',
            severity: 'error',
            message: `Required variable '${templateVar.name}' is missing`,
            expected:
              templateVar.description || `Value for ${templateVar.name}`,
            actual: 'undefined',
            ruleId: `required-var-${templateVar.name}`,
            templateSha: template.id,
            suggestion: templateVar.default
              ? `Provide a value or use default: ${templateVar.default}`
              : `Provide a value for ${templateVar.name}`,
            fixable: false,
          });
        } else if (templateVar.pattern) {
          const pattern = new RegExp(templateVar.pattern);
          if (!pattern.test(String(value))) {
            errors.push({
              valid: false,
              path: templateVar.name,
              type: 'pattern',
              severity: 'error',
              message: `Variable '${templateVar.name}' does not match required pattern`,
              expected: templateVar.pattern,
              actual: String(value),
              ruleId: `pattern-var-${templateVar.name}`,
              templateSha: template.id,
              suggestion: `Ensure ${templateVar.name} matches the pattern: ${templateVar.pattern}`,
              fixable: false,
            });
          }
        }
      }
    }

    // Extract and validate variables from template content
    const allVariables = new Set<string>();

    // Check file templates
    for (const file of template.files) {
      if (file.variables !== false && file.content) {
        const vars = this.extractVariables(file.content);
        vars.forEach(v => allVariables.add(v));
      }
    }

    // Check folder paths
    for (const folder of template.folders) {
      const vars = this.extractVariables(folder.path);
      vars.forEach(v => allVariables.add(v));
    }

    // Check file paths
    for (const file of template.files) {
      const vars = this.extractVariables(file.path);
      vars.forEach(v => allVariables.add(v));
    }

    // Validate extracted variables
    for (const varName of Array.from(allVariables)) {
      const value = this.resolveVariableValue(varName, provided);

      if (value === undefined || value === null) {
        // Check if it's a special variable
        const context = this.createContext(provided);
        if (!context.specialVariables[varName]) {
          errors.push({
            valid: false,
            path: varName,
            type: 'rule',
            severity: 'error',
            message: `Variable '${varName}' is used but not provided`,
            expected: `Value for ${varName}`,
            actual: 'undefined',
            ruleId: `missing-var-${varName}`,
            templateSha: template.id,
            suggestion: `Provide a value for variable '${varName}'`,
            fixable: false,
          });
        }
      }
    }

    return errors;
  }

  extractVariables(content: string): string[] {
    const variables: string[] = [];
    const regex = new RegExp(this.variablePattern);
    let match;

    while ((match = regex.exec(content)) !== null) {
      const fullMatch = match[0];
      const variable = match[1];

      // Skip escaped variables
      if (fullMatch.startsWith('\\')) {
        continue;
      }

      // Extract variable name (before | for transforms or defaults)
      const varName = variable.split('|')[0].trim();

      if (varName && !variables.includes(varName)) {
        variables.push(varName);
      }
    }

    return variables;
  }

  applyTransformation(value: string, transformation: string): string {
    const context = this.createContext({});
    const transform = context.transforms[transformation];

    if (!transform) {
      throw new Error(`Unknown transformation: ${transformation}`);
    }

    return transform(value);
  }

  createContext(variables: Record<string, any>): SubstitutionContext {
    const now = new Date();

    return {
      variables,
      specialVariables: {
        timestamp: () => Date.now().toString(),
        date: () => now.toISOString().split('T')[0],
        datetime: () => now.toISOString(),
        uuid: () => randomUUID(),
        year: () => now.getFullYear().toString(),
        month: () => (now.getMonth() + 1).toString().padStart(2, '0'),
        day: () => now.getDate().toString().padStart(2, '0'),
      },
      transforms: {
        upper: (value: string) => value.toUpperCase(),
        lower: (value: string) => value.toLowerCase(),
        camelCase: (value: string) => this.toCamelCase(value),
        kebabCase: (value: string) => this.toKebabCase(value),
        snakeCase: (value: string) => this.toSnakeCase(value),
        pascalCase: (value: string) => this.toPascalCase(value),
        capitalize: (value: string) =>
          value.charAt(0).toUpperCase() + value.slice(1).toLowerCase(),
        trim: (value: string) => value.trim(),
      },
    };
  }

  private performSubstitution(
    content: string,
    context: SubstitutionContext,
    processedVars: Set<string>,
    options: VariableSubstitutionOptions
  ): string {
    return content.replace(this.variablePattern, (match, variable) => {
      // Handle escaped variables
      if (match.startsWith('\\')) {
        return match; // Keep escape for later processing
      }

      try {
        return this.processVariable(variable, context, processedVars, options);
      } catch (error) {
        if (options.throwOnMissing) {
          throw new Error(
            `Variable substitution failed for '${variable}': ${error instanceof Error ? error.message : String(error)}`
          );
        }
        return match; // Leave unresolved
      }
    });
  }

  private processVariable(
    variable: string,
    context: SubstitutionContext,
    processedVars: Set<string>,
    options: VariableSubstitutionOptions
  ): string {
    const parts = variable.split('|');
    const varName = parts[0].trim();
    const defaultValue = parts[1]?.trim();
    const transform =
      parts[2]?.trim() ||
      (parts.length === 2 && !defaultValue?.includes(' ')
        ? defaultValue
        : undefined);

    // Check for circular references
    if (processedVars.has(varName) && !options.allowCircular) {
      throw new Error(`Circular reference detected for variable: ${varName}`);
    }

    // Track this variable as being processed to detect circular references
    processedVars.add(varName);

    let value = this.resolveVariableValue(varName, context.variables);

    // Try special variables
    if (value === undefined) {
      const specialVar = context.specialVariables[varName];
      if (specialVar) {
        value = specialVar();
      }
    }

    // Use default value if provided and value is still undefined
    if (value === undefined && defaultValue !== undefined) {
      value = defaultValue;
    }

    // Throw error if still undefined and throwOnMissing is true
    if (value === undefined) {
      if (options.throwOnMissing) {
        throw new Error(`Variable '${varName}' is not defined`);
      }
      return `{{${variable}}}`;
    }

    // Convert to string
    let result = String(value);

    // Apply transformation if specified
    if (transform && context.transforms[transform]) {
      result = context.transforms[transform](result);
    } else if (transform && !context.transforms[transform]) {
      throw new Error(`Unknown transformation: ${transform}`);
    }

    return result;
  }

  private resolveVariableValue(
    varName: string,
    variables: Record<string, any>
  ): any {
    // Support nested variables like "project.name"
    const parts = varName.split('.');
    let value = variables;

    for (const part of parts) {
      if (value && typeof value === 'object' && part in value) {
        value = value[part];
      } else {
        return undefined;
      }
    }

    return value;
  }

  private hasVariables(content: string): boolean {
    const regex = new RegExp(this.variablePattern);
    const matches = content.match(regex);
    return matches !== null && matches.some(match => !match.startsWith('\\'));
  }

  private toCamelCase(value: string): string {
    return value
      .replace(/[-_\s]+(.)?/g, (_, char) => (char ? char.toUpperCase() : ''))
      .replace(/^[A-Z]/, char => char.toLowerCase());
  }

  private toKebabCase(value: string): string {
    return value
      .replace(/([a-z])([A-Z])/g, '$1-$2')
      .replace(/[\s_]+/g, '-')
      .toLowerCase();
  }

  private toSnakeCase(value: string): string {
    return value
      .replace(/([a-z])([A-Z])/g, '$1_$2')
      .replace(/[\s-]+/g, '_')
      .toLowerCase();
  }

  private toPascalCase(value: string): string {
    return value
      .replace(/[-_\s]+(.)?/g, (_, char) => (char ? char.toUpperCase() : ''))
      .replace(/^[a-z]/, char => char.toUpperCase());
  }
}<|MERGE_RESOLUTION|>--- conflicted
+++ resolved
@@ -5,18 +5,6 @@
 import { randomUUID } from 'crypto';
 
 import { injectable, inject } from 'tsyringe';
-<<<<<<< HEAD
-
-import type { Template, ValidationResult } from '../models';
-import type { IFileSystemService } from './file-system.service';
-import { FileSystemService } from './file-system.service';
-import { enhanceError } from '../lib';
-=======
-import type { Template, ValidationResult } from '@/models';
-import type { IFileSystemService } from '@/services/file-system.service';
-import { FileSystemService } from '@/services/file-system.service';
-import { enhanceError } from '@/lib';
->>>>>>> ac9ec9e7
 
 export interface VariableSubstitutionOptions {
   preserveEscapes?: boolean;
