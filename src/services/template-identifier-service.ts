--- conflicted
+++ resolved
@@ -7,12 +7,9 @@
 import * as path from 'path';
 
 import { injectable } from 'tsyringe';
-<<<<<<< HEAD
 import { IdentifierService } from './identifier-service';
 import { generateSHAFromObject } from '@/lib/sha';
 import type { Template } from '@/models';
-=======
->>>>>>> 664fdead
 
 /**
  * Service for managing template identifiers (SHAs and aliases)
