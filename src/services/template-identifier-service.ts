--- conflicted
+++ resolved
@@ -15,14 +15,6 @@
  */
 @injectable()
 export class TemplateIdentifierService extends IdentifierService {
-<<<<<<< HEAD
-  constructor() {
-    const aliasFilePath = path.join(os.homedir(), '.scaffold', 'templates', 'aliases.json');
-    super(aliasFilePath);
-  }
-
-  /**
-=======
   private static instance: TemplateIdentifierService | null = null;
 
   constructor(aliasFilePath?: string) {
@@ -41,7 +33,6 @@
   }
 
   /**
->>>>>>> ef02ccd9
    * Compute SHA for a template based on its content
    * Excludes metadata fields like id, created, updated, and aliases
    * @param template - The template object
