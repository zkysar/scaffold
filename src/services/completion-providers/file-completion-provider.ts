--- conflicted
+++ resolved
@@ -6,14 +6,9 @@
 
 import * as fs from 'fs-extra';
 import { injectable } from 'tsyringe';
-<<<<<<< HEAD
 
 import { logger } from '@/lib/logger';
-
-import type { CompletionContext, CompletionItem } from '../../models';
-=======
 import type { CompletionContext, CompletionItem } from '@/models';
->>>>>>> ac9ec9e7
 
 
 export interface IFileCompletionProvider {
