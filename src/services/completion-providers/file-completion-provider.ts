--- conflicted
+++ resolved
@@ -4,12 +4,8 @@
 
 import * as path from 'path';
 import * as fs from 'fs-extra';
-<<<<<<< HEAD
 import { injectable } from 'tsyringe';
-import type { CompletionContext, CompletionItem } from '@/models';
-=======
 import type { CompletionContext, CompletionItem } from '../../models';
->>>>>>> ef02ccd9
 
 export interface IFileCompletionProvider {
   /**
