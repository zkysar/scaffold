/**
 * Template completion provider for dynamic template name completions
 */

import { injectable, inject } from 'tsyringe';
<<<<<<< HEAD

import { logger } from '@/lib/logger';

import type { CompletionContext, CompletionItem } from '../../models';
import { TemplateService } from '../template-service';
=======
import type { CompletionContext, CompletionItem } from '@/models';
import { TemplateService } from '@/services/template-service';
>>>>>>> ac9ec9e7


export interface ITemplateCompletionProvider {
  /**
   * Get template name completions
   */
  getTemplateCompletions(context: CompletionContext): Promise<CompletionItem[]>;

  /**
   * Get template ID completions for specific context
   */
  getTemplateIdCompletions(context: CompletionContext): Promise<string[]>;

  /**
   * Get template names with descriptions
   */
  getTemplateDetails(context: CompletionContext): Promise<CompletionItem[]>;
}

@injectable()
export class TemplateCompletionProvider implements ITemplateCompletionProvider {
  private cacheExpiry: number = 5 * 60 * 1000; // 5 minutes
  private cache: Map<string, { data: CompletionItem[]; timestamp: number }> = new Map();

  constructor(
    @inject(TemplateService) private readonly templateService: TemplateService
  ) {}

  async getTemplateCompletions(context: CompletionContext): Promise<CompletionItem[]> {
    const cacheKey = 'template-completions';
    const cached = this.cache.get(cacheKey);

    if (cached && Date.now() - cached.timestamp < this.cacheExpiry) {
      return this.filterCompletions(cached.data, context.currentWord);
    }

    try {
      const library = await this.templateService.loadTemplates();
      const completions: CompletionItem[] = library.templates.map(template => ({
        value: template.name,
        description: template.description,
        type: 'argument' as const,
        deprecated: false,
      }));

      this.cache.set(cacheKey, {
        data: completions,
        timestamp: Date.now(),
      });

      return this.filterCompletions(completions, context.currentWord);
    } catch (error) {
      logger.error('Failed to load templates for completion:', error);
      return [];
    }
  }

  async getTemplateIdCompletions(context: CompletionContext): Promise<string[]> {
    try {
      const library = await this.templateService.loadTemplates();
      const templateIds = library.templates.map(template => template.id);

      return this.filterStringCompletions(templateIds, context.currentWord);
    } catch (error) {
      logger.error('Failed to load template IDs for completion:', error);
      return [];
    }
  }

  async getTemplateDetails(context: CompletionContext): Promise<CompletionItem[]> {
    const cacheKey = 'template-details';
    const cached = this.cache.get(cacheKey);

    if (cached && Date.now() - cached.timestamp < this.cacheExpiry) {
      return this.filterCompletions(cached.data, context.currentWord);
    }

    try {
      const library = await this.templateService.loadTemplates();
      const completions: CompletionItem[] = library.templates.map(template => ({
        value: template.name,
        description: `${template.description} (v${template.version})`,
        type: 'argument' as const,
        deprecated: false,
      }));

      this.cache.set(cacheKey, {
        data: completions,
        timestamp: Date.now(),
      });

      return this.filterCompletions(completions, context.currentWord);
    } catch (error) {
      logger.error('Failed to load template details for completion:', error);
      return [];
    }
  }

  /**
   * Clear completion cache
   */
  clearCache(): void {
    this.cache.clear();
  }

  /**
   * Check if template exists by name
   */
  async templateExists(templateName: string): Promise<boolean> {
    try {
      const library = await this.templateService.loadTemplates();
      return library.templates.some(template =>
        template.name === templateName || template.id === templateName
      );
    } catch (error) {
      return false;
    }
  }

  /**
   * Get template by name or ID
   */
  async getTemplate(nameOrId: string): Promise<CompletionItem | null> {
    try {
      const library = await this.templateService.loadTemplates();
      const template = library.templates.find(t =>
        t.name === nameOrId || t.id === nameOrId
      );

      if (template) {
        return {
          value: template.name,
          description: template.description,
          type: 'argument',
          deprecated: false,
        };
      }

      return null;
    } catch (error) {
      return null;
    }
  }

  private filterCompletions(completions: CompletionItem[], currentWord: string): CompletionItem[] {
    if (!currentWord) {
      return completions;
    }

    const lowerCurrentWord = currentWord.toLowerCase();
    return completions.filter(completion =>
      completion.value.toLowerCase().startsWith(lowerCurrentWord) ||
      (completion.description && completion.description.toLowerCase().includes(lowerCurrentWord))
    );
  }

  private filterStringCompletions(completions: string[], currentWord: string): string[] {
    if (!currentWord) {
      return completions;
    }

    const lowerCurrentWord = currentWord.toLowerCase();
    return completions.filter(completion =>
      completion.toLowerCase().startsWith(lowerCurrentWord)
    );
  }
}<|MERGE_RESOLUTION|>--- conflicted
+++ resolved
@@ -3,16 +3,10 @@
  */
 
 import { injectable, inject } from 'tsyringe';
-<<<<<<< HEAD
 
 import { logger } from '@/lib/logger';
-
-import type { CompletionContext, CompletionItem } from '../../models';
-import { TemplateService } from '../template-service';
-=======
 import type { CompletionContext, CompletionItem } from '@/models';
 import { TemplateService } from '@/services/template-service';
->>>>>>> ac9ec9e7
 
 
 export interface ITemplateCompletionProvider {
