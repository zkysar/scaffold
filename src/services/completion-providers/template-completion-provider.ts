--- conflicted
+++ resolved
@@ -2,15 +2,9 @@
  * Template completion provider for dynamic template name completions
  */
 
-<<<<<<< HEAD
 import { injectable, inject } from 'tsyringe';
-import type { CompletionContext, CompletionItem } from '@/models';
-import type { ITemplateService } from '@/services/template-service';
-import { TemplateService } from '@/services/template-service';
-=======
 import type { CompletionContext, CompletionItem } from '../../models';
-import type { ITemplateService } from '../template-service';
->>>>>>> ef02ccd9
+import { TemplateService } from '../template-service';
 
 export interface ITemplateCompletionProvider {
   /**
@@ -35,7 +29,7 @@
   private cache: Map<string, { data: CompletionItem[]; timestamp: number }> = new Map();
 
   constructor(
-    @inject(TemplateService) private readonly templateService: ITemplateService
+    @inject(TemplateService) private readonly templateService: TemplateService
   ) {}
 
   async getTemplateCompletions(context: CompletionContext): Promise<CompletionItem[]> {
