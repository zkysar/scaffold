--- conflicted
+++ resolved
@@ -544,20 +544,13 @@
                   foldersFixed++;
                 } else if (error.ruleId === 'required_file') {
                   // Get the template to recreate the file properly
-<<<<<<< HEAD
                   const template = await this.templateService.getTemplate(error.templateSha);
-                  const file = template.files.find(f =>
-                    this.variableService.substituteInPath(f.path, manifest.variables) === error.path
-                  );
-=======
-                  const template = await this.templateService.getTemplate(error.templateId);
                   const file = template.files.find(f => {
                     const rootFolderPath = this.variableService.substituteInPath(template.rootFolder, manifest.variables);
                     const relativePath = this.variableService.substituteInPath(f.path, manifest.variables);
                     const fullPath = rootFolderPath === '.' ? relativePath : `${rootFolderPath}/${relativePath}`;
                     return fullPath === error.path;
                   });
->>>>>>> 4f2446c2
 
                   let content = error.fix.content || '';
 
