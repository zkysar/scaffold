/**
 * Project service for project creation, validation, and management
 */

import * as path from 'path';
import * as os from 'os';
import { randomUUID } from 'crypto';
import type {
  ProjectManifest,
  ValidationReport,
  ValidationError,
  ValidationWarning,
  ValidationStats,
  Template,
  AppliedTemplate,
  HistoryEntry,
} from '../models';
import type { ITemplateService } from './template-service';
import type { IFileSystemService } from './file-system.service';
import type { IConfigurationService } from './configuration.service';
import { VariableSubstitutionService } from './variable-substitution.service';
import { TemplateIdentifierService } from './template-identifier-service';
import { shortSHA } from '../lib/sha';

export interface IProjectService {
  /**
   * Create a new project from a template
   */
  createProject(
    projectName: string,
    templateIds: string[],
    targetPath: string,
    variables?: Record<string, string>
  ): Promise<ProjectManifest>;

  /**
   * Validate project structure against applied templates
   */
  validateProject(projectPath: string): Promise<ValidationReport>;

  /**
   * Fix project structure issues based on validation report
   */
  fixProject(projectPath: string, dryRun?: boolean): Promise<ValidationReport>;

  /**
   * Extend existing project with additional templates
   */
  extendProject(
    projectPath: string,
    templateIds: string[],
    variables?: Record<string, string>
  ): Promise<ProjectManifest>;

  /**
   * Load project manifest from directory (.scaffold/manifest.json)
   */
  loadProjectManifest(projectPath: string): Promise<ProjectManifest | null>;

  /**
   * Get project manifest from directory (.scaffold/manifest.json)
   */
  getProjectManifest(projectPath: string): Promise<ProjectManifest | null>;

  /**
   * Save project manifest to directory (.scaffold/manifest.json)
   */
  saveProjectManifest(
    projectPath: string,
    manifest: ProjectManifest
  ): Promise<void>;

  /**
   * Clean up temporary files and caches for a project
   */
  cleanProject(projectPath?: string): Promise<void>;
}

export class ProjectService implements IProjectService {
  private readonly variableService: VariableSubstitutionService;
  private readonly identifierService: TemplateIdentifierService;

  constructor(
    private readonly templateService: ITemplateService,
    private readonly fileService: IFileSystemService,
    private readonly configService?: IConfigurationService
  ) {
    this.variableService = new VariableSubstitutionService(this.fileService);
    this.identifierService = TemplateIdentifierService.getInstance();
  }

  async createProject(
    projectName: string,
    templateIds: string[],
    targetPath: string,
    variables?: Record<string, string>
  ): Promise<ProjectManifest> {
    if (!projectName || typeof projectName !== 'string') {
      throw new Error('Project name must be a non-empty string');
    }

    if (!Array.isArray(templateIds) || templateIds.length === 0) {
      throw new Error('At least one template ID must be provided');
    }

    if (!targetPath || typeof targetPath !== 'string') {
      throw new Error('Target path must be a non-empty string');
    }

    const projectPath = targetPath;
    const allVariables = { ...(variables || {}), PROJECT_NAME: projectName };

    try {
      // Validate all templates exist and collect them
      const templates: Template[] = [];
      const resolvedIdentifiers: string[] = [];
      for (const templateId of templateIds) {
        const template = await this.templateService.getTemplate(templateId);
        templates.push(template);
        // Track which identifier was used (could be alias or SHA)
        resolvedIdentifiers.push(templateId);
      }

      // Check for rootFolder conflicts between templates
      const rootFolders = new Set<string>();
      for (const template of templates) {
        const rootFolder = this.variableService.substituteInPath(
          template.rootFolder,
          allVariables
        );
        if (rootFolders.has(rootFolder)) {
          throw new Error(
            `Template conflict: Multiple templates use the same rootFolder '${rootFolder}'. Templates must use unique root folders.`
          );
        }
        rootFolders.add(rootFolder);
      }

      // Validate all required variables are provided
      for (const template of templates) {
        const validationResults =
          this.variableService.validateRequiredVariables(
            template,
            allVariables
          );
        const errors = validationResults.filter(
          r => !r.valid && r.severity === 'error'
        );
        if (errors.length > 0) {
          const errorMessages = errors.map(e => e.message).join('; ');
          throw new Error(
            `Template validation failed for '${template.name}': ${errorMessages}`
          );
        }
      }

      // Ensure project directory structure
      await this.ensureProjectDirectory(projectPath);

      // Initialize project manifest
<<<<<<< HEAD
      const manifest = this.initializeProjectManifest(projectName, templates[0].id);
=======
      const manifest = this.initializeProjectManifest(
        projectName,
        templateIds[0]
      );
>>>>>>> a40a1949

      // Apply each template
      for (let i = 0; i < templates.length; i++) {
        const template = templates[i];
        const originalIdentifier = resolvedIdentifiers[i];
        await this.applyTemplate(template, projectPath, allVariables);

        // Track applied template in manifest
        const appliedTemplate: AppliedTemplate = {
          templateSha: template.id,
          templateAlias: template.aliases?.includes(originalIdentifier) ? originalIdentifier : undefined,
          name: template.name,
          version: template.version,
          rootFolder: this.variableService.substituteInPath(
            template.rootFolder,
            allVariables
          ),
          appliedBy: process.env.USER || 'unknown',
          appliedAt: new Date().toISOString(),
          status: 'active',
          conflicts: [],
        };
        manifest.templates.push(appliedTemplate);
      }

      // Store variables used
      manifest.variables = allVariables;

      // Create history entry
      const historyEntry: HistoryEntry = {
        id: randomUUID(),
        timestamp: new Date().toISOString(),
        action: 'create',
        templates: templates.map(t => t.id),
        user: process.env.USER || 'unknown',
        changes: [
          {
            id: randomUUID(),
            type: 'added',
            path: projectPath,
            reason: 'Project created',
          },
        ],
      };
      manifest.history.push(historyEntry);

      // Update manifest with final timestamp
      manifest.updated = new Date().toISOString();

      // Save manifest
      await this.updateProjectManifest(projectPath, manifest);

      return manifest;
    } catch (error) {
      throw new Error(
        `Failed to create project '${projectName}': ${error instanceof Error ? error.message : 'Unknown error'}`
      );
    }
  }

  async validateProject(projectPath: string): Promise<ValidationReport> {
    if (!projectPath || typeof projectPath !== 'string') {
      throw new Error('Project path must be a non-empty string');
    }

    const startTime = Date.now();
    const reportId = randomUUID();
    const timestamp = new Date().toISOString();

    try {
      // Load project manifest and find the actual project root
      const manifest = await this.getProjectManifest(projectPath);
      if (!manifest) {
        throw new Error(
          `No project manifest found at '${projectPath}'. This directory is not a scaffold-managed project.`
        );
      }

      // Find the actual project root where the manifest is located
      const nearestManifest = await this.findNearestManifest(projectPath);
      const actualProjectPath = nearestManifest?.projectPath || projectPath;

      const errors: ValidationError[] = [];
      const warnings: ValidationWarning[] = [];
      let filesChecked = 0;
      let foldersChecked = 0;
      let templatesChecked = 0;

      // Validate each applied template
      for (const appliedTemplate of manifest.templates) {
        if (appliedTemplate.status !== 'active') {
          continue;
        }

        templatesChecked++;

        try {
<<<<<<< HEAD
          const template = await this.templateService.getTemplate(appliedTemplate.templateSha);
=======
          const template = await this.templateService.getTemplate(
            appliedTemplate.templateId
          );
>>>>>>> a40a1949

          // Check required folders exist
          for (const folder of template.folders) {
            foldersChecked++;
            const folderPath = this.variableService.substituteInPath(
              folder.path,
              manifest.variables
            );
            const fullFolderPath = this.fileService.resolvePath(
              actualProjectPath,
              folderPath
            );

            if (!(await this.fileService.exists(fullFolderPath))) {
              errors.push({
                id: randomUUID(),
                severity: 'error',
                templateSha: template.id,
                ruleId: 'required_folder',
                path: folderPath,
                expected: 'Directory to exist',
                actual: 'Directory does not exist',
                message: `Required directory '${folderPath}' does not exist`,
                fix: {
                  action: 'create',
                  autoFix: true,
                },
              });
            } else if (!(await this.fileService.isDirectory(fullFolderPath))) {
              errors.push({
                id: randomUUID(),
                severity: 'error',
                templateSha: template.id,
                ruleId: 'required_folder',
                path: folderPath,
                expected: 'Path to be a directory',
                actual: 'Path exists but is not a directory',
                message: `Path '${folderPath}' exists but is not a directory`,
                fix: {
                  action: 'delete',
                  message: 'Remove the file and create directory',
                  autoFix: false,
                },
              });
            }
          }

          // Check required files exist
          for (const file of template.files) {
            filesChecked++;
            const filePath = this.variableService.substituteInPath(
              file.path,
              manifest.variables
            );
            const fullFilePath = this.fileService.resolvePath(
              actualProjectPath,
              filePath
            );

            if (!(await this.fileService.exists(fullFilePath))) {
              errors.push({
                id: randomUUID(),
                severity: 'error',
                templateSha: template.id,
                ruleId: 'required_file',
                path: filePath,
                expected: 'File to exist',
                actual: 'File does not exist',
                message: `Required file '${filePath}' does not exist`,
                fix: {
                  action: 'create',
                  content: file.content || '',
                  autoFix: true,
                },
              });
            } else if (!(await this.fileService.isFile(fullFilePath))) {
              errors.push({
                id: randomUUID(),
                severity: 'error',
                templateSha: template.id,
                ruleId: 'required_file',
                path: filePath,
                expected: 'Path to be a file',
                actual: 'Path exists but is not a file',
                message: `Path '${filePath}' exists but is not a file`,
                fix: {
                  action: 'delete',
                  message: 'Remove the directory and create file',
                  autoFix: false,
                },
              });
            }
          }

          // Check template rules
          for (const rule of template.rules.rules) {
            const rulePath = this.variableService.substituteInPath(
              rule.target,
              manifest.variables
            );
            const fullRulePath = this.fileService.resolvePath(
              actualProjectPath,
              rulePath
            );

            if (
              rule.type === 'required_file' &&
              !(await this.fileService.exists(fullRulePath))
            ) {
              const validationError: ValidationError = {
                id: randomUUID(),
                severity: rule.severity === 'error' ? 'error' : 'critical',
                templateSha: template.id,
                ruleId: rule.id,
                path: rulePath,
                expected: rule.description,
                actual: 'File does not exist',
                message: `Rule '${rule.name}' failed: ${rule.description}`,
                fix: rule.fix,
              };

              if (rule.severity === 'error') {
                errors.push(validationError);
              }
            } else if (
              rule.type === 'required_folder' &&
              !(await this.fileService.exists(fullRulePath))
            ) {
              const validationError: ValidationError = {
                id: randomUUID(),
                severity: rule.severity === 'error' ? 'error' : 'critical',
                templateSha: template.id,
                ruleId: rule.id,
                path: rulePath,
                expected: rule.description,
                actual: 'Folder does not exist',
                message: `Rule '${rule.name}' failed: ${rule.description}`,
                fix: rule.fix,
              };

              if (rule.severity === 'error') {
                errors.push(validationError);
              }
            } else if (
              rule.type === 'forbidden_file' &&
              (await this.fileService.exists(fullRulePath))
            ) {
              const validationError: ValidationError = {
                id: randomUUID(),
                severity: rule.severity === 'error' ? 'error' : 'critical',
                templateSha: template.id,
                ruleId: rule.id,
                path: rulePath,
                expected: 'File should not exist',
                actual: 'File exists',
                message: `Rule '${rule.name}' failed: ${rule.description}`,
                fix: rule.fix,
              };

              if (rule.severity === 'error') {
                errors.push(validationError);
              } else {
                warnings.push({
                  id: randomUUID(),
                  template: template.name,
                  path: rulePath,
                  message: rule.description,
                  suggestion: 'Consider removing this file',
                });
              }
            }
          }
        } catch (error) {
          // Template not found or invalid
          warnings.push({
            id: randomUUID(),
            template: appliedTemplate.name,
<<<<<<< HEAD
            path: shortSHA(appliedTemplate.templateSha),
            message: `Template '${shortSHA(appliedTemplate.templateSha)}' could not be loaded`,
            suggestion: error instanceof Error ? error.message : 'Unknown error'
=======
            path: appliedTemplate.templateId,
            message: `Template '${appliedTemplate.templateId}' could not be loaded`,
            suggestion:
              error instanceof Error ? error.message : 'Unknown error',
>>>>>>> a40a1949
          });
        }
      }

      // Check for extra files if strictMode is enabled in any template
<<<<<<< HEAD
      const hasStrictTemplate = manifest.templates.some(async (appliedTemplate) => {
        try {
          const template = await this.templateService.getTemplate(appliedTemplate.templateSha);
          return template.rules.strictMode;
        } catch {
          return false;
=======
      const hasStrictTemplate = manifest.templates.some(
        async appliedTemplate => {
          try {
            const template = await this.templateService.getTemplate(
              appliedTemplate.templateId
            );
            return template.rules.strictMode;
          } catch {
            return false;
          }
>>>>>>> a40a1949
        }
      );

      if (hasStrictTemplate) {
        warnings.push({
          id: randomUUID(),
          template: 'system',
          path: actualProjectPath,
          message: 'Strict mode validation for extra files not yet implemented',
          suggestion: 'Extra file detection will be added in future versions',
        });
      }

      const executionTime = Date.now() - startTime;
      const stats: ValidationStats = {
        filesChecked,
        foldersChecked,
        templatesChecked,
        errorsFound: errors.length,
        warningsFound: warnings.length,
        executionTime,
        rulesEvaluated: 0, // Will be implemented when rule evaluation is added
        errorCount: errors.length,
        warningCount: warnings.length,
        duration: executionTime,
      };

      return {
        id: reportId,
        timestamp,
        projectId: manifest.id,
        projectName: manifest.projectName,
        projectPath: actualProjectPath,
<<<<<<< HEAD
        templates: manifest.templates.filter(t => t.status === 'active').map(t => t.templateSha),
=======
        templates: manifest.templates
          .filter(t => t.status === 'active')
          .map(t => t.templateId),
>>>>>>> a40a1949
        valid: errors.length === 0,
        errors,
        warnings,
        suggestions: [],
        stats,
      };
    } catch (error) {
      throw new Error(
        `Failed to validate project at '${projectPath}': ${error instanceof Error ? error.message : 'Unknown error'}`
      );
    }
  }

  async fixProject(
    projectPath: string,
    dryRun?: boolean
  ): Promise<ValidationReport> {
    if (!projectPath || typeof projectPath !== 'string') {
      throw new Error('Project path must be a non-empty string');
    }

    const startTime = Date.now();
    const reportId = randomUUID();
    const timestamp = new Date().toISOString();

    try {
      // Set dry-run mode on file service
      const originalDryRun = this.fileService.isDryRun;
      if (dryRun) {
        this.fileService.setDryRun(true);
      }

      try {
        // First, get validation report to see what needs fixing
        const validationReport = await this.validateProject(projectPath);

        if (validationReport.valid) {
          // Project is already valid, return the report
          return validationReport;
        }

        const manifest = await this.getProjectManifest(projectPath);
        if (!manifest) {
          throw new Error(`No project manifest found at '${projectPath}'`);
        }

        // Find the actual project root where the manifest is located
        const nearestManifest = await this.findNearestManifest(projectPath);
        const actualProjectPath = nearestManifest?.projectPath || projectPath;

        const fixedErrors: ValidationError[] = [];
        const remainingErrors: ValidationError[] = [];
        const warnings: ValidationWarning[] = [...validationReport.warnings];
        let filesFixed = 0;
        let foldersFixed = 0;

        // Process each error and try to fix it
        for (const error of validationReport.errors) {
          try {
            if (error.fix?.autoFix) {
              const fullPath = this.fileService.resolvePath(
                actualProjectPath,
                error.path
              );

              if (error.fix.action === 'create') {
                if (error.ruleId === 'required_folder') {
                  await this.fileService.createDirectory(fullPath);
                  foldersFixed++;
                } else if (error.ruleId === 'required_file') {
                  // Get the template to recreate the file properly
<<<<<<< HEAD
                  const template = await this.templateService.getTemplate(error.templateSha);
                  const file = template.files.find(f =>
                    this.variableService.substituteInPath(f.path, manifest.variables) === error.path
=======
                  const template = await this.templateService.getTemplate(
                    error.templateId
                  );
                  const file = template.files.find(
                    f =>
                      this.variableService.substituteInPath(
                        f.path,
                        manifest.variables
                      ) === error.path
>>>>>>> a40a1949
                  );

                  let content = error.fix.content || '';

                  if (file) {
                    if (file.content) {
                      content = file.content;
                    } else if (file.sourcePath) {
                      // Read from template source file
<<<<<<< HEAD
                      const templatePath = await this.findTemplateBySHA(template.id);
=======
                      const templatePath = await this.findTemplateById(
                        template.id
                      );
>>>>>>> a40a1949
                      if (templatePath) {
                        const sourceFilePath = this.fileService.resolvePath(
                          templatePath,
                          'files',
                          file.sourcePath
                        );
                        if (await this.fileService.exists(sourceFilePath)) {
                          content =
                            await this.fileService.readFile(sourceFilePath);
                        }
                      }
                    }

                    // Apply variable substitution if enabled
                    if (file.variables !== false && content) {
                      content = this.variableService.substituteVariables(
                        content,
                        manifest.variables
                      );
                    }
                  }

                  await this.fileService.createFile(fullPath, content, {
                    overwrite: true,
                  });
                  filesFixed++;
                }

                fixedErrors.push({ ...error, fixApplied: true });
              } else {
                // Cannot auto-fix this error
                remainingErrors.push(error);
              }
            } else {
              // Fix requires manual intervention
              remainingErrors.push(error);

              if (error.fix?.message) {
                warnings.push({
                  id: randomUUID(),
                  template: 'fix',
                  path: error.path,
                  message: `Manual fix required: ${error.fix.message}`,
                  suggestion: error.suggestion,
                });
              }
            }
          } catch (fixError) {
            // Failed to fix this error
            remainingErrors.push(error);
            warnings.push({
              id: randomUUID(),
              template: 'fix',
              path: error.path,
              message: `Failed to fix error: ${fixError instanceof Error ? fixError.message : 'Unknown error'}`,
              suggestion: 'Manual intervention required',
            });
          }
        }

        // Update project manifest with fix history
        if (
          !dryRun &&
          (fixedErrors.length > 0 ||
            remainingErrors.length !== validationReport.errors.length)
        ) {
          const historyEntry: HistoryEntry = {
            id: randomUUID(),
            timestamp: new Date().toISOString(),
            action: 'check',
            user: process.env.USER || 'unknown',
            changes: fixedErrors.map(error => ({
              id: randomUUID(),
              type: 'added' as const,
              path: error.path,
              reason: `Fixed: ${error.message}`,
            })),
          };

          manifest.history.push(historyEntry);
          manifest.updated = new Date().toISOString();
          await this.updateProjectManifest(actualProjectPath, manifest);
        }

        const executionTime = Date.now() - startTime;
        const stats: ValidationStats = {
          filesChecked: validationReport.stats?.filesChecked || 0,
          foldersChecked: validationReport.stats?.foldersChecked || 0,
          templatesChecked: validationReport.stats?.templatesChecked || 0,
          errorsFound: remainingErrors.length,
          warningsFound: warnings.length,
          executionTime,
          rulesEvaluated: 0,
          errorCount: remainingErrors.length,
          warningCount: warnings.length,
          duration: executionTime,
        };

        return {
          id: reportId,
          timestamp,
          projectId: manifest.id,
          projectName: manifest.projectName,
          projectPath: actualProjectPath,
<<<<<<< HEAD
          templates: manifest.templates.filter(t => t.status === 'active').map(t => t.templateSha),
=======
          templates: manifest.templates
            .filter(t => t.status === 'active')
            .map(t => t.templateId),
>>>>>>> a40a1949
          valid: remainingErrors.length === 0,
          errors: remainingErrors,
          warnings,
          suggestions: [
            fixedErrors.length > 0
              ? `Fixed ${fixedErrors.length} errors (${filesFixed} files, ${foldersFixed} folders)`
              : '',
            remainingErrors.length > 0
              ? `${remainingErrors.length} errors require manual attention`
              : '',
            dryRun ? 'This was a dry run - no changes were made' : '',
          ].filter(s => s.length > 0),
          stats,
        };
      } finally {
        // Restore original dry-run mode
        this.fileService.setDryRun(originalDryRun);
      }
    } catch (error) {
      throw new Error(
        `Failed to fix project at '${projectPath}': ${error instanceof Error ? error.message : 'Unknown error'}`
      );
    }
  }

  async extendProject(
    projectPath: string,
    templateIds: string[],
    variables?: Record<string, string>
  ): Promise<ProjectManifest> {
    if (!projectPath || typeof projectPath !== 'string') {
      throw new Error('Project path must be a non-empty string');
    }

    if (!Array.isArray(templateIds) || templateIds.length === 0) {
      throw new Error('At least one template ID must be provided');
    }

    try {
      // Load existing project manifest
      const manifest = await this.getProjectManifest(projectPath);
      if (!manifest) {
        throw new Error(
          `No project manifest found at '${projectPath}'. This directory is not a scaffold-managed project.`
        );
      }

      // Find the actual project root where the manifest is located
      const nearestManifest = await this.findNearestManifest(projectPath);
      const actualProjectPath = nearestManifest?.projectPath || projectPath;

      // Merge variables with existing ones
      const allVariables = {
        ...(manifest.variables || {}),
        ...(variables || {}),
      };

      // Validate all templates exist and collect them
      const templates: Template[] = [];
      const resolvedIdentifiers: string[] = [];
      for (const templateId of templateIds) {
        const template = await this.templateService.getTemplate(templateId);
        templates.push(template);
        // Track which identifier was used (could be alias or SHA)
        resolvedIdentifiers.push(templateId);
      }

      // Check for rootFolder conflicts with existing templates
      const existingRootFolders = new Set<string>();
      for (const appliedTemplate of manifest.templates) {
        if (appliedTemplate.status === 'active') {
          existingRootFolders.add(appliedTemplate.rootFolder);
        }
      }

      // Check for conflicts between new templates and existing ones
      const newRootFolders = new Set<string>();
      for (const template of templates) {
        const rootFolder = this.variableService.substituteInPath(
          template.rootFolder,
          allVariables
        );
        if (existingRootFolders.has(rootFolder)) {
          throw new Error(
            `Template conflict: Template '${template.name}' uses rootFolder '${rootFolder}' which is already used by an existing template in this project.`
          );
        }
        if (newRootFolders.has(rootFolder)) {
          throw new Error(
            `Template conflict: Multiple new templates use the same rootFolder '${rootFolder}'. Templates must use unique root folders.`
          );
        }
        newRootFolders.add(rootFolder);
      }

      // Validate all required variables are provided
      for (const template of templates) {
        const validationResults =
          this.variableService.validateRequiredVariables(
            template,
            allVariables
          );
        const errors = validationResults.filter(
          r => !r.valid && r.severity === 'error'
        );
        if (errors.length > 0) {
          const errorMessages = errors.map(e => e.message).join('; ');
          throw new Error(
            `Template validation failed for '${template.name}': ${errorMessages}`
          );
        }
      }

      // Apply each new template
      for (let i = 0; i < templates.length; i++) {
        const template = templates[i];
        const originalIdentifier = resolvedIdentifiers[i];
        await this.applyTemplate(template, actualProjectPath, allVariables);

        // Track applied template in manifest
        const appliedTemplate: AppliedTemplate = {
          templateSha: template.id,
          templateAlias: template.aliases?.includes(originalIdentifier) ? originalIdentifier : undefined,
          name: template.name,
          version: template.version,
          rootFolder: this.variableService.substituteInPath(
            template.rootFolder,
            allVariables
          ),
          appliedBy: process.env.USER || 'unknown',
          appliedAt: new Date().toISOString(),
          status: 'active',
          conflicts: [],
        };
        manifest.templates.push(appliedTemplate);
      }

      // Update variables in manifest
      manifest.variables = allVariables;

      // Create history entry
      const historyEntry: HistoryEntry = {
        id: randomUUID(),
        timestamp: new Date().toISOString(),
        action: 'extend',
        templates: templates.map(t => t.id),
        user: process.env.USER || 'unknown',
        changes: templates.map(template => ({
          id: randomUUID(),
          type: 'added',
<<<<<<< HEAD
          path: template.id,
          reason: 'Template extended to project'
        }))
=======
          path: templateId,
          reason: 'Template extended to project',
        })),
>>>>>>> a40a1949
      };
      manifest.history.push(historyEntry);

      // Update manifest with final timestamp
      manifest.updated = new Date().toISOString();

      // Save manifest
      await this.updateProjectManifest(actualProjectPath, manifest);

      return manifest;
    } catch (error) {
      throw new Error(
        `Failed to extend project at '${projectPath}': ${error instanceof Error ? error.message : 'Unknown error'}`
      );
    }
  }

  async loadProjectManifest(
    projectPath: string
  ): Promise<ProjectManifest | null> {
    return this.getProjectManifest(projectPath);
  }

  async saveProjectManifest(
    projectPath: string,
    manifest: ProjectManifest
  ): Promise<void> {
    await this.updateProjectManifest(projectPath, manifest);
  }

  async cleanProject(projectPath?: string): Promise<void> {
    const targetPath = projectPath || process.cwd();
    const resolvedPath = this.fileService.resolvePath(targetPath);

    try {
      const cleanupTasks: Array<{
        type: string;
        path: string;
        action: () => Promise<void>;
      }> = [];

      // 1. Clean up .scaffold-temp directory if it exists
      const scaffoldTempPath = this.fileService.resolvePath(
        resolvedPath,
        '.scaffold-temp'
      );
      if (await this.fileService.exists(scaffoldTempPath)) {
        cleanupTasks.push({
          type: 'temp-directory',
          path: scaffoldTempPath,
          action: async () => {
            await this.fileService.deletePath(scaffoldTempPath, {
              recursive: true,
              force: true,
            });
          },
        });
      }

      // 2. Find and clean up backup files (*.scaffold-backup)
      try {
        const entries = await this.fileService.readDirectory(resolvedPath);
        for (const entry of entries) {
          if (entry.endsWith('.scaffold-backup')) {
            const backupFilePath = this.fileService.resolvePath(
              resolvedPath,
              entry
            );
            cleanupTasks.push({
              type: 'backup-file',
              path: backupFilePath,
              action: async () => {
                await this.fileService.deletePath(backupFilePath, {
                  force: true,
                });
              },
            });
          }
        }
      } catch (error) {
        // Directory might not be readable or might not exist, which is acceptable
        // Only warn if this is a real error and not just "directory doesn't exist"
        if (await this.fileService.exists(resolvedPath)) {
          // Directory exists but couldn't read it - this might be a permission issue
          // We'll continue with other cleanup tasks
        }
      }

      // 3. Clean up any cached template data in global temp directory
      const globalTempPath = this.fileService.resolvePath(
        process.cwd(),
        '.scaffold-temp'
      );
      if (await this.fileService.exists(globalTempPath)) {
        cleanupTasks.push({
          type: 'global-temp',
          path: globalTempPath,
          action: async () => {
            await this.fileService.deletePath(globalTempPath, {
              recursive: true,
              force: true,
            });
          },
        });
      }

      // Execute cleanup tasks
      if (cleanupTasks.length === 0) {
        if (this.fileService.isDryRun) {
          console.log(
            '[DRY RUN] No temporary files or backup files found to clean'
          );
        }
        return;
      }

      if (this.fileService.isDryRun) {
        console.log(`[DRY RUN] Would clean ${cleanupTasks.length} items:`);
        for (const task of cleanupTasks) {
          console.log(`[DRY RUN]   - ${task.type}: ${task.path}`);
        }
        return;
      }

      // Check if we should log verbose output based on configuration
      const shouldLogVerbose =
        this.configService?.get<boolean>('preferences.verboseOutput') || false;

      if (shouldLogVerbose) {
        console.log(`Cleaning up ${cleanupTasks.length} temporary items...`);
      }

      for (const task of cleanupTasks) {
        try {
          if (shouldLogVerbose) {
            console.log(`  Cleaning ${task.type}: ${task.path}`);
          }
          await task.action();
        } catch (cleanupError) {
          // Log the error but continue with other cleanup tasks
          if (shouldLogVerbose) {
            console.log(
              `  Warning: Failed to clean ${task.type} at ${task.path}: ${cleanupError instanceof Error ? cleanupError.message : 'Unknown error'}`
            );
          }
        }
      }

      if (shouldLogVerbose) {
        console.log('Cleanup completed successfully');
      }
    } catch (error) {
      throw new Error(
        `Failed to clean project at '${resolvedPath}': ${error instanceof Error ? error.message : 'Unknown error'}`
      );
    }
  }

  /**
   * Find the nearest project manifest by searching upward from the given path
   */
  private async findNearestManifest(
    startPath: string
  ): Promise<{ manifestPath: string; projectPath: string } | null> {
    let currentPath = this.fileService.resolvePath(startPath);

    // Limit search to prevent infinite loops (e.g., max 20 levels up)
    const maxLevels = 20;
    let level = 0;

    while (level < maxLevels) {
      const manifestPath = this.fileService.resolvePath(
        currentPath,
        '.scaffold',
        'manifest.json'
      );

      if (await this.fileService.exists(manifestPath)) {
        return { manifestPath, projectPath: currentPath };
      }

      // Check if we've reached the root
      const parentPath = path.dirname(currentPath);
      if (parentPath === currentPath) {
        break; // Reached root directory
      }

      currentPath = parentPath;
      level++;
    }

    return null;
  }

  /**
   * Get project manifest from a project directory
   */
  async getProjectManifest(
    projectPath: string
  ): Promise<ProjectManifest | null> {
    if (!projectPath || typeof projectPath !== 'string') {
      throw new Error('Project path must be a non-empty string');
    }

    // First try the exact path provided
    const directManifestPath = this.fileService.resolvePath(
      projectPath,
      '.scaffold',
      'manifest.json'
    );

    try {
      if (await this.fileService.exists(directManifestPath)) {
        const manifestData =
          await this.fileService.readJson<ProjectManifest>(directManifestPath);
        return manifestData;
      }

      // If not found, search upward for the nearest manifest
      const nearestManifest = await this.findNearestManifest(projectPath);
      if (nearestManifest) {
        const manifestData = await this.fileService.readJson<ProjectManifest>(
          nearestManifest.manifestPath
        );
        return manifestData;
      }

      return null;
    } catch (error) {
      throw new Error(
        `Failed to read project manifest from '${projectPath}': ${error instanceof Error ? error.message : 'Unknown error'}`
      );
    }
  }

  /**
   * Update project manifest in a project directory
   */
  async updateProjectManifest(
    projectPath: string,
    manifest: ProjectManifest
  ): Promise<void> {
    if (!projectPath || typeof projectPath !== 'string') {
      throw new Error('Project path must be a non-empty string');
    }

    if (!manifest || typeof manifest !== 'object') {
      throw new Error('Manifest must be a valid object');
    }

    // Use the actual project root where the manifest exists
    // This ensures we update the correct manifest location
    const nearestManifest = await this.findNearestManifest(projectPath);
    const actualProjectPath = nearestManifest?.projectPath || projectPath;
    const manifestPath = this.fileService.resolvePath(
      actualProjectPath,
      '.scaffold',
      'manifest.json'
    );

    try {
      await this.fileService.writeJson(manifestPath, manifest, {
        spaces: 2,
        atomic: true,
        createParentDirs: true,
      });
    } catch (error) {
      throw new Error(
        `Failed to write project manifest to '${actualProjectPath}': ${error instanceof Error ? error.message : 'Unknown error'}`
      );
    }
  }

  /**
   * Initialize a new project manifest
   */
<<<<<<< HEAD
  initializeProjectManifest(projectName: string, templateSha: string): ProjectManifest {
=======
  initializeProjectManifest(
    projectName: string,
    templateId: string
  ): ProjectManifest {
>>>>>>> a40a1949
    if (!projectName || typeof projectName !== 'string') {
      throw new Error('Project name must be a non-empty string');
    }

    if (!templateSha || typeof templateSha !== 'string') {
      throw new Error('Template SHA must be a non-empty string');
    }

    const now = new Date().toISOString();

    return {
      id: randomUUID(),
      version: '1.0.0',
      projectName,
      created: now,
      updated: now,
      templates: [],
      variables: {},
      history: [],
    };
  }

  /**
   * Ensure project directory structure exists
   */
  async ensureProjectDirectory(projectPath: string): Promise<void> {
    if (!projectPath || typeof projectPath !== 'string') {
      throw new Error('Project path must be a non-empty string');
    }

    try {
      await this.fileService.ensureDirectory(projectPath);
      await this.fileService.ensureDirectory(
        this.fileService.resolvePath(projectPath, '.scaffold')
      );
    } catch (error) {
      throw new Error(
        `Failed to ensure project directory structure at '${projectPath}': ${error instanceof Error ? error.message : 'Unknown error'}`
      );
    }
  }

  /**
   * Apply a template to a project directory
   */
  private async applyTemplate(
    template: Template,
    projectPath: string,
    variables: Record<string, string>
  ): Promise<void> {
    try {
      // Ensure rootFolder exists first
      const rootFolderPath = this.variableService.substituteInPath(
        template.rootFolder,
        variables
      );
      const fullRootFolderPath = this.fileService.resolvePath(
        projectPath,
        rootFolderPath
      );
      await this.fileService.createDirectory(fullRootFolderPath);

      // Create folders first
      for (const folder of template.folders) {
        const folderPath = this.variableService.substituteInPath(
          folder.path,
          variables
        );
        const fullFolderPath = this.fileService.resolvePath(
          projectPath,
          folderPath
        );

        await this.fileService.createDirectory(fullFolderPath, {
          mode: folder.permissions
            ? parseInt(folder.permissions, 8)
            : undefined,
        });

        // Add .gitkeep if specified and directory is empty
        if (folder.gitkeep) {
          const gitkeepPath = this.fileService.resolvePath(
            fullFolderPath,
            '.gitkeep'
          );
          await this.fileService.createFile(gitkeepPath, '', {
            overwrite: false,
          });
        }
      }

      // Create files
      for (const file of template.files) {
        const filePath = this.variableService.substituteInPath(
          file.path,
          variables
        );
        const fullFilePath = this.fileService.resolvePath(
          projectPath,
          filePath
        );

        let content = '';

        if (file.content) {
          // Use inline content
          content = file.content;
        } else if (file.sourcePath) {
          // Read from template source file
          const templatePath = await this.findTemplateBySHA(template.id);
          if (!templatePath) {
            throw new Error(
              `Template path not found for template '${template.id}'`
            );
          }

          const sourceFilePath = this.fileService.resolvePath(
            templatePath,
            'files',
            file.sourcePath
          );
          if (await this.fileService.exists(sourceFilePath)) {
            content = await this.fileService.readFile(sourceFilePath);
          }
        }

        // Apply variable substitution if enabled
        if (file.variables !== false && content) {
          content = this.variableService.substituteVariables(
            content,
            variables
          );
        }

        await this.fileService.createFile(fullFilePath, content, {
          mode: file.permissions ? parseInt(file.permissions, 8) : undefined,
          overwrite: true,
        });
      }
    } catch (error) {
      throw new Error(
        `Failed to apply template '${template.name}': ${error instanceof Error ? error.message : 'Unknown error'}`
      );
    }
  }

  /**
   * Find template directory by ID
   */
  private async findTemplateBySHA(templateSha: string): Promise<string | null> {
    try {
      await this.templateService.getTemplate(templateSha);
      // The TemplateService should provide the path, but for now we'll reconstruct it
      // This is based on the pattern seen in TemplateService
<<<<<<< HEAD
      const templatesDir = this.fileService.resolvePath(os.homedir(), '.scaffold', 'templates');
      return this.fileService.resolvePath(templatesDir, templateSha);
=======
      const templatesDir = this.fileService.resolvePath(
        os.homedir(),
        '.scaffold',
        'templates'
      );
      return this.fileService.resolvePath(templatesDir, templateId);
>>>>>>> a40a1949
    } catch (error) {
      return null;
    }
  }
}<|MERGE_RESOLUTION|>--- conflicted
+++ resolved
@@ -158,14 +158,7 @@
       await this.ensureProjectDirectory(projectPath);
 
       // Initialize project manifest
-<<<<<<< HEAD
       const manifest = this.initializeProjectManifest(projectName, templates[0].id);
-=======
-      const manifest = this.initializeProjectManifest(
-        projectName,
-        templateIds[0]
-      );
->>>>>>> a40a1949
 
       // Apply each template
       for (let i = 0; i < templates.length; i++) {
@@ -263,13 +256,7 @@
         templatesChecked++;
 
         try {
-<<<<<<< HEAD
           const template = await this.templateService.getTemplate(appliedTemplate.templateSha);
-=======
-          const template = await this.templateService.getTemplate(
-            appliedTemplate.templateId
-          );
->>>>>>> a40a1949
 
           // Check required folders exist
           for (const folder of template.folders) {
@@ -447,42 +434,22 @@
           warnings.push({
             id: randomUUID(),
             template: appliedTemplate.name,
-<<<<<<< HEAD
             path: shortSHA(appliedTemplate.templateSha),
             message: `Template '${shortSHA(appliedTemplate.templateSha)}' could not be loaded`,
             suggestion: error instanceof Error ? error.message : 'Unknown error'
-=======
-            path: appliedTemplate.templateId,
-            message: `Template '${appliedTemplate.templateId}' could not be loaded`,
-            suggestion:
-              error instanceof Error ? error.message : 'Unknown error',
->>>>>>> a40a1949
           });
         }
       }
 
       // Check for extra files if strictMode is enabled in any template
-<<<<<<< HEAD
       const hasStrictTemplate = manifest.templates.some(async (appliedTemplate) => {
         try {
           const template = await this.templateService.getTemplate(appliedTemplate.templateSha);
           return template.rules.strictMode;
         } catch {
           return false;
-=======
-      const hasStrictTemplate = manifest.templates.some(
-        async appliedTemplate => {
-          try {
-            const template = await this.templateService.getTemplate(
-              appliedTemplate.templateId
-            );
-            return template.rules.strictMode;
-          } catch {
-            return false;
-          }
->>>>>>> a40a1949
-        }
-      );
+        }
+      });
 
       if (hasStrictTemplate) {
         warnings.push({
@@ -514,13 +481,7 @@
         projectId: manifest.id,
         projectName: manifest.projectName,
         projectPath: actualProjectPath,
-<<<<<<< HEAD
         templates: manifest.templates.filter(t => t.status === 'active').map(t => t.templateSha),
-=======
-        templates: manifest.templates
-          .filter(t => t.status === 'active')
-          .map(t => t.templateId),
->>>>>>> a40a1949
         valid: errors.length === 0,
         errors,
         warnings,
@@ -592,21 +553,9 @@
                   foldersFixed++;
                 } else if (error.ruleId === 'required_file') {
                   // Get the template to recreate the file properly
-<<<<<<< HEAD
                   const template = await this.templateService.getTemplate(error.templateSha);
                   const file = template.files.find(f =>
                     this.variableService.substituteInPath(f.path, manifest.variables) === error.path
-=======
-                  const template = await this.templateService.getTemplate(
-                    error.templateId
-                  );
-                  const file = template.files.find(
-                    f =>
-                      this.variableService.substituteInPath(
-                        f.path,
-                        manifest.variables
-                      ) === error.path
->>>>>>> a40a1949
                   );
 
                   let content = error.fix.content || '';
@@ -616,13 +565,7 @@
                       content = file.content;
                     } else if (file.sourcePath) {
                       // Read from template source file
-<<<<<<< HEAD
                       const templatePath = await this.findTemplateBySHA(template.id);
-=======
-                      const templatePath = await this.findTemplateById(
-                        template.id
-                      );
->>>>>>> a40a1949
                       if (templatePath) {
                         const sourceFilePath = this.fileService.resolvePath(
                           templatePath,
@@ -727,13 +670,7 @@
           projectId: manifest.id,
           projectName: manifest.projectName,
           projectPath: actualProjectPath,
-<<<<<<< HEAD
           templates: manifest.templates.filter(t => t.status === 'active').map(t => t.templateSha),
-=======
-          templates: manifest.templates
-            .filter(t => t.status === 'active')
-            .map(t => t.templateId),
->>>>>>> a40a1949
           valid: remainingErrors.length === 0,
           errors: remainingErrors,
           warnings,
@@ -884,15 +821,9 @@
         changes: templates.map(template => ({
           id: randomUUID(),
           type: 'added',
-<<<<<<< HEAD
           path: template.id,
           reason: 'Template extended to project'
         }))
-=======
-          path: templateId,
-          reason: 'Template extended to project',
-        })),
->>>>>>> a40a1949
       };
       manifest.history.push(historyEntry);
 
@@ -1169,14 +1100,7 @@
   /**
    * Initialize a new project manifest
    */
-<<<<<<< HEAD
   initializeProjectManifest(projectName: string, templateSha: string): ProjectManifest {
-=======
-  initializeProjectManifest(
-    projectName: string,
-    templateId: string
-  ): ProjectManifest {
->>>>>>> a40a1949
     if (!projectName || typeof projectName !== 'string') {
       throw new Error('Project name must be a non-empty string');
     }
@@ -1331,17 +1255,8 @@
       await this.templateService.getTemplate(templateSha);
       // The TemplateService should provide the path, but for now we'll reconstruct it
       // This is based on the pattern seen in TemplateService
-<<<<<<< HEAD
       const templatesDir = this.fileService.resolvePath(os.homedir(), '.scaffold', 'templates');
       return this.fileService.resolvePath(templatesDir, templateSha);
-=======
-      const templatesDir = this.fileService.resolvePath(
-        os.homedir(),
-        '.scaffold',
-        'templates'
-      );
-      return this.fileService.resolvePath(templatesDir, templateId);
->>>>>>> a40a1949
     } catch (error) {
       return null;
     }
