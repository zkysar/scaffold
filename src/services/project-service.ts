/**
 * Project service for project creation, validation, and management
 */

import * as path from 'path';
import * as os from 'os';
import { randomUUID } from 'crypto';
import type {
  ProjectManifest,
  ValidationReport,
  ValidationError,
  ValidationWarning,
  ValidationStats,
  Template,
  AppliedTemplate,
  HistoryEntry,
} from '../models';
import type { ITemplateService } from './template-service';
import type { IFileSystemService } from './file-system.service';
import type { IConfigurationService } from './configuration.service';
import { VariableSubstitutionService } from './variable-substitution.service';

export interface IProjectService {
  /**
   * Create a new project from a template
   */
  createProject(
    projectName: string,
    templateIds: string[],
    targetPath: string,
    variables?: Record<string, string>
  ): Promise<ProjectManifest>;

  /**
   * Validate project structure against applied templates
   */
  validateProject(projectPath: string): Promise<ValidationReport>;

  /**
   * Fix project structure issues based on validation report
   */
  fixProject(projectPath: string, dryRun?: boolean): Promise<ValidationReport>;

  /**
   * Extend existing project with additional templates
   */
  extendProject(
    projectPath: string,
    templateIds: string[],
    variables?: Record<string, string>
  ): Promise<ProjectManifest>;

  /**
   * Load project manifest from directory (.scaffold/manifest.json)
   */
  loadProjectManifest(projectPath: string): Promise<ProjectManifest | null>;

  /**
   * Get project manifest from directory (.scaffold/manifest.json)
   */
  getProjectManifest(projectPath: string): Promise<ProjectManifest | null>;

  /**
   * Save project manifest to directory (.scaffold/manifest.json)
   */
  saveProjectManifest(
    projectPath: string,
    manifest: ProjectManifest
  ): Promise<void>;

  /**
   * Clean up temporary files and caches for a project
   */
  cleanProject(projectPath?: string): Promise<void>;
}

export class ProjectService implements IProjectService {
  private readonly variableService: VariableSubstitutionService;

  constructor(
    private readonly templateService: ITemplateService,
    private readonly fileService: IFileSystemService,
    private readonly configService?: IConfigurationService
  ) {
    this.variableService = new VariableSubstitutionService(this.fileService);
  }

  async createProject(
    projectName: string,
    templateIds: string[],
    targetPath: string,
    variables?: Record<string, string>
  ): Promise<ProjectManifest> {
    if (!projectName || typeof projectName !== 'string') {
      throw new Error('Project name must be a non-empty string');
    }

    if (!Array.isArray(templateIds) || templateIds.length === 0) {
      throw new Error('At least one template ID must be provided');
    }

    if (!targetPath || typeof targetPath !== 'string') {
      throw new Error('Target path must be a non-empty string');
    }

    const projectPath = targetPath;
    const allVariables = { ...(variables || {}), PROJECT_NAME: projectName };

    try {
      // Validate all templates exist and collect them
      const templates: Template[] = [];
      for (const templateId of templateIds) {
        const template = await this.templateService.getTemplate(templateId);
        templates.push(template);
      }

      // Check for rootFolder conflicts between templates
      const rootFolders = new Set<string>();
      for (const template of templates) {
        const rootFolder = this.variableService.substituteInPath(
          template.rootFolder,
          allVariables
        );
        if (rootFolders.has(rootFolder)) {
          throw new Error(
            `Template conflict: Multiple templates use the same rootFolder '${rootFolder}'. Templates must use unique root folders.`
          );
        }
        rootFolders.add(rootFolder);
      }

      // Validate all required variables are provided
      for (const template of templates) {
        const validationResults =
          this.variableService.validateRequiredVariables(
            template,
            allVariables
          );
        const errors = validationResults.filter(
          r => !r.valid && r.severity === 'error'
        );
        if (errors.length > 0) {
          const errorMessages = errors.map(e => e.message).join('; ');
          throw new Error(
            `Template validation failed for '${template.name}': ${errorMessages}`
          );
        }
      }

      // Ensure project directory structure
      await this.ensureProjectDirectory(projectPath);

      // Initialize project manifest
      const manifest = this.initializeProjectManifest(
        projectName,
        templateIds[0]
      );

      // Apply each template
      for (const template of templates) {
        await this.applyTemplate(template, projectPath, allVariables);

        // Track applied template in manifest
        const appliedTemplate: AppliedTemplate = {
          templateId: template.id,
          name: template.name,
          version: template.version,
          rootFolder: this.variableService.substituteInPath(
            template.rootFolder,
            allVariables
          ),
          appliedBy: process.env.USER || 'unknown',
          appliedAt: new Date().toISOString(),
          status: 'active',
          conflicts: [],
        };
        manifest.templates.push(appliedTemplate);
      }

      // Store variables used
      manifest.variables = allVariables;

      // Create history entry
      const historyEntry: HistoryEntry = {
        id: randomUUID(),
        timestamp: new Date().toISOString(),
        action: 'create',
        templates: templateIds,
        user: process.env.USER || 'unknown',
        changes: [
          {
            id: randomUUID(),
            type: 'added',
            path: projectPath,
            reason: 'Project created',
          },
        ],
      };
      manifest.history.push(historyEntry);

      // Update manifest with final timestamp
      manifest.updated = new Date().toISOString();

      // Save manifest
      await this.updateProjectManifest(projectPath, manifest);

      return manifest;
    } catch (error) {
      throw new Error(
        `Failed to create project '${projectName}': ${error instanceof Error ? error.message : 'Unknown error'}`
      );
    }
  }

  async validateProject(projectPath: string): Promise<ValidationReport> {
    if (!projectPath || typeof projectPath !== 'string') {
      throw new Error('Project path must be a non-empty string');
    }

    const startTime = Date.now();
    const reportId = randomUUID();
    const timestamp = new Date().toISOString();

    try {
      // Load project manifest and find the actual project root
      const manifest = await this.getProjectManifest(projectPath);
      if (!manifest) {
        throw new Error(
          `No project manifest found at '${projectPath}'. This directory is not a scaffold-managed project.`
        );
      }

      // Find the actual project root where the manifest is located
      const nearestManifest = await this.findNearestManifest(projectPath);
      const actualProjectPath = nearestManifest?.projectPath || projectPath;

      const errors: ValidationError[] = [];
      const warnings: ValidationWarning[] = [];
      let filesChecked = 0;
      let foldersChecked = 0;
      let templatesChecked = 0;

      // Validate each applied template
      for (const appliedTemplate of manifest.templates) {
        if (appliedTemplate.status !== 'active') {
          continue;
        }

        templatesChecked++;

        try {
          const template = await this.templateService.getTemplate(
            appliedTemplate.templateId
          );

          // Check required folders exist
          for (const folder of template.folders) {
            foldersChecked++;
<<<<<<< HEAD
            // Paths are now relative to rootFolder, so prepend it
            const rootFolderPath = this.variableService.substituteInPath(template.rootFolder, manifest.variables);
            const relativePath = this.variableService.substituteInPath(folder.path, manifest.variables);
            const folderPath = rootFolderPath === '.' ? relativePath : `${rootFolderPath}/${relativePath}`;
            const fullFolderPath = this.fileService.resolvePath(actualProjectPath, folderPath);

            if (!await this.fileService.exists(fullFolderPath)) {
=======
            const folderPath = this.variableService.substituteInPath(
              folder.path,
              manifest.variables
            );
            const fullFolderPath = this.fileService.resolvePath(
              actualProjectPath,
              folderPath
            );

            if (!(await this.fileService.exists(fullFolderPath))) {
>>>>>>> a40a1949
              errors.push({
                id: randomUUID(),
                severity: 'error',
                templateId: template.id,
                ruleId: 'required_folder',
                path: folderPath,
                expected: 'Directory to exist',
                actual: 'Directory does not exist',
                message: `Required directory '${folderPath}' does not exist`,
                fix: {
                  action: 'create',
                  autoFix: true,
                },
              });
            } else if (!(await this.fileService.isDirectory(fullFolderPath))) {
              errors.push({
                id: randomUUID(),
                severity: 'error',
                templateId: template.id,
                ruleId: 'required_folder',
                path: folderPath,
                expected: 'Path to be a directory',
                actual: 'Path exists but is not a directory',
                message: `Path '${folderPath}' exists but is not a directory`,
                fix: {
                  action: 'delete',
                  message: 'Remove the file and create directory',
                  autoFix: false,
                },
              });
            }
          }

          // Check required files exist
          for (const file of template.files) {
            filesChecked++;
<<<<<<< HEAD
            // Paths are now relative to rootFolder, so prepend it
            const rootFolderPath = this.variableService.substituteInPath(template.rootFolder, manifest.variables);
            const relativePath = this.variableService.substituteInPath(file.path, manifest.variables);
            const filePath = rootFolderPath === '.' ? relativePath : `${rootFolderPath}/${relativePath}`;
            const fullFilePath = this.fileService.resolvePath(actualProjectPath, filePath);

            if (!await this.fileService.exists(fullFilePath)) {
=======
            const filePath = this.variableService.substituteInPath(
              file.path,
              manifest.variables
            );
            const fullFilePath = this.fileService.resolvePath(
              actualProjectPath,
              filePath
            );

            if (!(await this.fileService.exists(fullFilePath))) {
>>>>>>> a40a1949
              errors.push({
                id: randomUUID(),
                severity: 'error',
                templateId: template.id,
                ruleId: 'required_file',
                path: filePath,
                expected: 'File to exist',
                actual: 'File does not exist',
                message: `Required file '${filePath}' does not exist`,
                fix: {
                  action: 'create',
                  content: file.content || '',
                  autoFix: true,
                },
              });
            } else if (!(await this.fileService.isFile(fullFilePath))) {
              errors.push({
                id: randomUUID(),
                severity: 'error',
                templateId: template.id,
                ruleId: 'required_file',
                path: filePath,
                expected: 'Path to be a file',
                actual: 'Path exists but is not a file',
                message: `Path '${filePath}' exists but is not a file`,
                fix: {
                  action: 'delete',
                  message: 'Remove the directory and create file',
                  autoFix: false,
                },
              });
            }
          }

          // Check template rules
          for (const rule of template.rules.rules) {
<<<<<<< HEAD
            // Rules targets are also relative to rootFolder now
            const rootFolderPath = this.variableService.substituteInPath(template.rootFolder, manifest.variables);
            const relativeTarget = this.variableService.substituteInPath(rule.target, manifest.variables);
            const rulePath = rootFolderPath === '.' ? relativeTarget : `${rootFolderPath}/${relativeTarget}`;
            const fullRulePath = this.fileService.resolvePath(actualProjectPath, rulePath);

            if (rule.type === 'required_file' && !await this.fileService.exists(fullRulePath)) {
=======
            const rulePath = this.variableService.substituteInPath(
              rule.target,
              manifest.variables
            );
            const fullRulePath = this.fileService.resolvePath(
              actualProjectPath,
              rulePath
            );

            if (
              rule.type === 'required_file' &&
              !(await this.fileService.exists(fullRulePath))
            ) {
>>>>>>> a40a1949
              const validationError: ValidationError = {
                id: randomUUID(),
                severity: rule.severity === 'error' ? 'error' : 'critical',
                templateId: template.id,
                ruleId: rule.id,
                path: rulePath,
                expected: rule.description,
                actual: 'File does not exist',
                message: `Rule '${rule.name}' failed: ${rule.description}`,
                fix: rule.fix,
              };

              if (rule.severity === 'error') {
                errors.push(validationError);
              }
            } else if (
              rule.type === 'required_folder' &&
              !(await this.fileService.exists(fullRulePath))
            ) {
              const validationError: ValidationError = {
                id: randomUUID(),
                severity: rule.severity === 'error' ? 'error' : 'critical',
                templateId: template.id,
                ruleId: rule.id,
                path: rulePath,
                expected: rule.description,
                actual: 'Folder does not exist',
                message: `Rule '${rule.name}' failed: ${rule.description}`,
                fix: rule.fix,
              };

              if (rule.severity === 'error') {
                errors.push(validationError);
              }
            } else if (
              rule.type === 'forbidden_file' &&
              (await this.fileService.exists(fullRulePath))
            ) {
              const validationError: ValidationError = {
                id: randomUUID(),
                severity: rule.severity === 'error' ? 'error' : 'critical',
                templateId: template.id,
                ruleId: rule.id,
                path: rulePath,
                expected: 'File should not exist',
                actual: 'File exists',
                message: `Rule '${rule.name}' failed: ${rule.description}`,
                fix: rule.fix,
              };

              if (rule.severity === 'error') {
                errors.push(validationError);
              } else {
                warnings.push({
                  id: randomUUID(),
                  template: template.name,
                  path: rulePath,
                  message: rule.description,
                  suggestion: 'Consider removing this file',
                });
              }
            }
          }
        } catch (error) {
          // Template not found or invalid
          warnings.push({
            id: randomUUID(),
            template: appliedTemplate.name,
            path: appliedTemplate.templateId,
            message: `Template '${appliedTemplate.templateId}' could not be loaded`,
            suggestion:
              error instanceof Error ? error.message : 'Unknown error',
          });
        }
      }

      // Check for extra files if strictMode is enabled in any template
      const hasStrictTemplate = manifest.templates.some(
        async appliedTemplate => {
          try {
            const template = await this.templateService.getTemplate(
              appliedTemplate.templateId
            );
            return template.rules.strictMode;
          } catch {
            return false;
          }
        }
      );

      if (hasStrictTemplate) {
        warnings.push({
          id: randomUUID(),
          template: 'system',
          path: actualProjectPath,
          message: 'Strict mode validation for extra files not yet implemented',
          suggestion: 'Extra file detection will be added in future versions',
        });
      }

      const executionTime = Date.now() - startTime;
      const stats: ValidationStats = {
        filesChecked,
        foldersChecked,
        templatesChecked,
        errorsFound: errors.length,
        warningsFound: warnings.length,
        executionTime,
        rulesEvaluated: 0, // Will be implemented when rule evaluation is added
        errorCount: errors.length,
        warningCount: warnings.length,
        duration: executionTime,
      };

      return {
        id: reportId,
        timestamp,
        projectId: manifest.id,
        projectName: manifest.projectName,
        projectPath: actualProjectPath,
        templates: manifest.templates
          .filter(t => t.status === 'active')
          .map(t => t.templateId),
        valid: errors.length === 0,
        errors,
        warnings,
        suggestions: [],
        stats,
      };
    } catch (error) {
      throw new Error(
        `Failed to validate project at '${projectPath}': ${error instanceof Error ? error.message : 'Unknown error'}`
      );
    }
  }

  async fixProject(
    projectPath: string,
    dryRun?: boolean
  ): Promise<ValidationReport> {
    if (!projectPath || typeof projectPath !== 'string') {
      throw new Error('Project path must be a non-empty string');
    }

    const startTime = Date.now();
    const reportId = randomUUID();
    const timestamp = new Date().toISOString();

    try {
      // Set dry-run mode on file service
      const originalDryRun = this.fileService.isDryRun;
      if (dryRun) {
        this.fileService.setDryRun(true);
      }

      try {
        // First, get validation report to see what needs fixing
        const validationReport = await this.validateProject(projectPath);

        if (validationReport.valid) {
          // Project is already valid, return the report
          return validationReport;
        }

        const manifest = await this.getProjectManifest(projectPath);
        if (!manifest) {
          throw new Error(`No project manifest found at '${projectPath}'`);
        }

        // Find the actual project root where the manifest is located
        const nearestManifest = await this.findNearestManifest(projectPath);
        const actualProjectPath = nearestManifest?.projectPath || projectPath;

        const fixedErrors: ValidationError[] = [];
        const remainingErrors: ValidationError[] = [];
        const warnings: ValidationWarning[] = [...validationReport.warnings];
        let filesFixed = 0;
        let foldersFixed = 0;

        // Process each error and try to fix it
        for (const error of validationReport.errors) {
          try {
            if (error.fix?.autoFix) {
              const fullPath = this.fileService.resolvePath(
                actualProjectPath,
                error.path
              );

              if (error.fix.action === 'create') {
                if (error.ruleId === 'required_folder') {
                  await this.fileService.createDirectory(fullPath);
                  foldersFixed++;
                } else if (error.ruleId === 'required_file') {
                  // Get the template to recreate the file properly
<<<<<<< HEAD
                  const template = await this.templateService.getTemplate(error.templateId);
                  const file = template.files.find(f => {
                    const rootFolderPath = this.variableService.substituteInPath(template.rootFolder, manifest.variables);
                    const relativePath = this.variableService.substituteInPath(f.path, manifest.variables);
                    const fullPath = rootFolderPath === '.' ? relativePath : `${rootFolderPath}/${relativePath}`;
                    return fullPath === error.path;
                  });
=======
                  const template = await this.templateService.getTemplate(
                    error.templateId
                  );
                  const file = template.files.find(
                    f =>
                      this.variableService.substituteInPath(
                        f.path,
                        manifest.variables
                      ) === error.path
                  );
>>>>>>> a40a1949

                  let content = error.fix.content || '';

                  if (file) {
                    if (file.content) {
                      content = file.content;
                    } else if (file.sourcePath) {
                      // Read from template source file
                      const templatePath = await this.findTemplateById(
                        template.id
                      );
                      if (templatePath) {
                        const sourceFilePath = this.fileService.resolvePath(
                          templatePath,
                          'files',
                          file.sourcePath
                        );
                        if (await this.fileService.exists(sourceFilePath)) {
                          content =
                            await this.fileService.readFile(sourceFilePath);
                        }
                      }
                    }

                    // Apply variable substitution if enabled
                    if (file.variables !== false && content) {
                      content = this.variableService.substituteVariables(
                        content,
                        manifest.variables
                      );
                    }
                  }

                  await this.fileService.createFile(fullPath, content, {
                    overwrite: true,
                  });
                  filesFixed++;
                }

                fixedErrors.push({ ...error, fixApplied: true });
              } else {
                // Cannot auto-fix this error
                remainingErrors.push(error);
              }
            } else {
              // Fix requires manual intervention
              remainingErrors.push(error);

              if (error.fix?.message) {
                warnings.push({
                  id: randomUUID(),
                  template: 'fix',
                  path: error.path,
                  message: `Manual fix required: ${error.fix.message}`,
                  suggestion: error.suggestion,
                });
              }
            }
          } catch (fixError) {
            // Failed to fix this error
            remainingErrors.push(error);
            warnings.push({
              id: randomUUID(),
              template: 'fix',
              path: error.path,
              message: `Failed to fix error: ${fixError instanceof Error ? fixError.message : 'Unknown error'}`,
              suggestion: 'Manual intervention required',
            });
          }
        }

        // Update project manifest with fix history
        if (
          !dryRun &&
          (fixedErrors.length > 0 ||
            remainingErrors.length !== validationReport.errors.length)
        ) {
          const historyEntry: HistoryEntry = {
            id: randomUUID(),
            timestamp: new Date().toISOString(),
            action: 'check',
            user: process.env.USER || 'unknown',
            changes: fixedErrors.map(error => ({
              id: randomUUID(),
              type: 'added' as const,
              path: error.path,
              reason: `Fixed: ${error.message}`,
            })),
          };

          manifest.history.push(historyEntry);
          manifest.updated = new Date().toISOString();
          await this.updateProjectManifest(actualProjectPath, manifest);
        }

        const executionTime = Date.now() - startTime;
        const stats: ValidationStats = {
          filesChecked: validationReport.stats?.filesChecked || 0,
          foldersChecked: validationReport.stats?.foldersChecked || 0,
          templatesChecked: validationReport.stats?.templatesChecked || 0,
          errorsFound: remainingErrors.length,
          warningsFound: warnings.length,
          executionTime,
          rulesEvaluated: 0,
          errorCount: remainingErrors.length,
          warningCount: warnings.length,
          duration: executionTime,
        };

        return {
          id: reportId,
          timestamp,
          projectId: manifest.id,
          projectName: manifest.projectName,
          projectPath: actualProjectPath,
          templates: manifest.templates
            .filter(t => t.status === 'active')
            .map(t => t.templateId),
          valid: remainingErrors.length === 0,
          errors: remainingErrors,
          warnings,
          suggestions: [
            fixedErrors.length > 0
              ? `Fixed ${fixedErrors.length} errors (${filesFixed} files, ${foldersFixed} folders)`
              : '',
            remainingErrors.length > 0
              ? `${remainingErrors.length} errors require manual attention`
              : '',
            dryRun ? 'This was a dry run - no changes were made' : '',
          ].filter(s => s.length > 0),
          stats,
        };
      } finally {
        // Restore original dry-run mode
        this.fileService.setDryRun(originalDryRun);
      }
    } catch (error) {
      throw new Error(
        `Failed to fix project at '${projectPath}': ${error instanceof Error ? error.message : 'Unknown error'}`
      );
    }
  }

  async extendProject(
    projectPath: string,
    templateIds: string[],
    variables?: Record<string, string>
  ): Promise<ProjectManifest> {
    if (!projectPath || typeof projectPath !== 'string') {
      throw new Error('Project path must be a non-empty string');
    }

    if (!Array.isArray(templateIds) || templateIds.length === 0) {
      throw new Error('At least one template ID must be provided');
    }

    try {
      // Load existing project manifest
      const manifest = await this.getProjectManifest(projectPath);
      if (!manifest) {
        throw new Error(
          `No project manifest found at '${projectPath}'. This directory is not a scaffold-managed project.`
        );
      }

      // Find the actual project root where the manifest is located
      const nearestManifest = await this.findNearestManifest(projectPath);
      const actualProjectPath = nearestManifest?.projectPath || projectPath;

      // Merge variables with existing ones
      const allVariables = {
        ...(manifest.variables || {}),
        ...(variables || {}),
      };

      // Validate all templates exist and collect them
      const templates: Template[] = [];
      for (const templateId of templateIds) {
        const template = await this.templateService.getTemplate(templateId);
        templates.push(template);
      }

      // Check for rootFolder conflicts with existing templates
      const existingRootFolders = new Set<string>();
      for (const appliedTemplate of manifest.templates) {
        if (appliedTemplate.status === 'active') {
          existingRootFolders.add(appliedTemplate.rootFolder);
        }
      }

      // Check for conflicts between new templates and existing ones
      const newRootFolders = new Set<string>();
      for (const template of templates) {
        const rootFolder = this.variableService.substituteInPath(
          template.rootFolder,
          allVariables
        );
        if (existingRootFolders.has(rootFolder)) {
          throw new Error(
            `Template conflict: Template '${template.name}' uses rootFolder '${rootFolder}' which is already used by an existing template in this project.`
          );
        }
        if (newRootFolders.has(rootFolder)) {
          throw new Error(
            `Template conflict: Multiple new templates use the same rootFolder '${rootFolder}'. Templates must use unique root folders.`
          );
        }
        newRootFolders.add(rootFolder);
      }

      // Validate all required variables are provided
      for (const template of templates) {
        const validationResults =
          this.variableService.validateRequiredVariables(
            template,
            allVariables
          );
        const errors = validationResults.filter(
          r => !r.valid && r.severity === 'error'
        );
        if (errors.length > 0) {
          const errorMessages = errors.map(e => e.message).join('; ');
          throw new Error(
            `Template validation failed for '${template.name}': ${errorMessages}`
          );
        }
      }

      // Apply each new template
      for (const template of templates) {
        await this.applyTemplate(template, actualProjectPath, allVariables);

        // Track applied template in manifest
        const appliedTemplate: AppliedTemplate = {
          templateId: template.id,
          name: template.name,
          version: template.version,
          rootFolder: this.variableService.substituteInPath(
            template.rootFolder,
            allVariables
          ),
          appliedBy: process.env.USER || 'unknown',
          appliedAt: new Date().toISOString(),
          status: 'active',
          conflicts: [],
        };
        manifest.templates.push(appliedTemplate);
      }

      // Update variables in manifest
      manifest.variables = allVariables;

      // Create history entry
      const historyEntry: HistoryEntry = {
        id: randomUUID(),
        timestamp: new Date().toISOString(),
        action: 'extend',
        templates: templateIds,
        user: process.env.USER || 'unknown',
        changes: templateIds.map(templateId => ({
          id: randomUUID(),
          type: 'added',
          path: templateId,
          reason: 'Template extended to project',
        })),
      };
      manifest.history.push(historyEntry);

      // Update manifest with final timestamp
      manifest.updated = new Date().toISOString();

      // Save manifest
      await this.updateProjectManifest(actualProjectPath, manifest);

      return manifest;
    } catch (error) {
      throw new Error(
        `Failed to extend project at '${projectPath}': ${error instanceof Error ? error.message : 'Unknown error'}`
      );
    }
  }

  async loadProjectManifest(
    projectPath: string
  ): Promise<ProjectManifest | null> {
    return this.getProjectManifest(projectPath);
  }

  async saveProjectManifest(
    projectPath: string,
    manifest: ProjectManifest
  ): Promise<void> {
    await this.updateProjectManifest(projectPath, manifest);
  }

  async cleanProject(projectPath?: string): Promise<void> {
    const targetPath = projectPath || process.cwd();
    const resolvedPath = this.fileService.resolvePath(targetPath);

    try {
      const cleanupTasks: Array<{
        type: string;
        path: string;
        action: () => Promise<void>;
      }> = [];

      // 1. Clean up .scaffold-temp directory if it exists
      const scaffoldTempPath = this.fileService.resolvePath(
        resolvedPath,
        '.scaffold-temp'
      );
      if (await this.fileService.exists(scaffoldTempPath)) {
        cleanupTasks.push({
          type: 'temp-directory',
          path: scaffoldTempPath,
          action: async () => {
            await this.fileService.deletePath(scaffoldTempPath, {
              recursive: true,
              force: true,
            });
          },
        });
      }

      // 2. Find and clean up backup files (*.scaffold-backup)
      try {
        const entries = await this.fileService.readDirectory(resolvedPath);
        for (const entry of entries) {
          if (entry.endsWith('.scaffold-backup')) {
            const backupFilePath = this.fileService.resolvePath(
              resolvedPath,
              entry
            );
            cleanupTasks.push({
              type: 'backup-file',
              path: backupFilePath,
              action: async () => {
                await this.fileService.deletePath(backupFilePath, {
                  force: true,
                });
              },
            });
          }
        }
      } catch (error) {
        // Directory might not be readable or might not exist, which is acceptable
        // Only warn if this is a real error and not just "directory doesn't exist"
        if (await this.fileService.exists(resolvedPath)) {
          // Directory exists but couldn't read it - this might be a permission issue
          // We'll continue with other cleanup tasks
        }
      }

      // 3. Clean up any cached template data in global temp directory
      const globalTempPath = this.fileService.resolvePath(
        process.cwd(),
        '.scaffold-temp'
      );
      if (await this.fileService.exists(globalTempPath)) {
        cleanupTasks.push({
          type: 'global-temp',
          path: globalTempPath,
          action: async () => {
            await this.fileService.deletePath(globalTempPath, {
              recursive: true,
              force: true,
            });
          },
        });
      }

      // Execute cleanup tasks
      if (cleanupTasks.length === 0) {
        if (this.fileService.isDryRun) {
          console.log(
            '[DRY RUN] No temporary files or backup files found to clean'
          );
        }
        return;
      }

      if (this.fileService.isDryRun) {
        console.log(`[DRY RUN] Would clean ${cleanupTasks.length} items:`);
        for (const task of cleanupTasks) {
          console.log(`[DRY RUN]   - ${task.type}: ${task.path}`);
        }
        return;
      }

      // Check if we should log verbose output based on configuration
      const shouldLogVerbose =
        this.configService?.get<boolean>('preferences.verboseOutput') || false;

      if (shouldLogVerbose) {
        console.log(`Cleaning up ${cleanupTasks.length} temporary items...`);
      }

      for (const task of cleanupTasks) {
        try {
          if (shouldLogVerbose) {
            console.log(`  Cleaning ${task.type}: ${task.path}`);
          }
          await task.action();
        } catch (cleanupError) {
          // Log the error but continue with other cleanup tasks
          if (shouldLogVerbose) {
            console.log(
              `  Warning: Failed to clean ${task.type} at ${task.path}: ${cleanupError instanceof Error ? cleanupError.message : 'Unknown error'}`
            );
          }
        }
      }

      if (shouldLogVerbose) {
        console.log('Cleanup completed successfully');
      }
    } catch (error) {
      throw new Error(
        `Failed to clean project at '${resolvedPath}': ${error instanceof Error ? error.message : 'Unknown error'}`
      );
    }
  }

  /**
   * Find the nearest project manifest by searching upward from the given path
   */
  private async findNearestManifest(
    startPath: string
  ): Promise<{ manifestPath: string; projectPath: string } | null> {
    let currentPath = this.fileService.resolvePath(startPath);

    // Limit search to prevent infinite loops (e.g., max 20 levels up)
    const maxLevels = 20;
    let level = 0;

    while (level < maxLevels) {
      const manifestPath = this.fileService.resolvePath(
        currentPath,
        '.scaffold',
        'manifest.json'
      );

      if (await this.fileService.exists(manifestPath)) {
        return { manifestPath, projectPath: currentPath };
      }

      // Check if we've reached the root
      const parentPath = path.dirname(currentPath);
      if (parentPath === currentPath) {
        break; // Reached root directory
      }

      currentPath = parentPath;
      level++;
    }

    return null;
  }

  /**
   * Get project manifest from a project directory
   */
  async getProjectManifest(
    projectPath: string
  ): Promise<ProjectManifest | null> {
    if (!projectPath || typeof projectPath !== 'string') {
      throw new Error('Project path must be a non-empty string');
    }

    // First try the exact path provided
    const directManifestPath = this.fileService.resolvePath(
      projectPath,
      '.scaffold',
      'manifest.json'
    );

    try {
      if (await this.fileService.exists(directManifestPath)) {
        const manifestData =
          await this.fileService.readJson<ProjectManifest>(directManifestPath);
        return manifestData;
      }

      // If not found, search upward for the nearest manifest
      const nearestManifest = await this.findNearestManifest(projectPath);
      if (nearestManifest) {
        const manifestData = await this.fileService.readJson<ProjectManifest>(
          nearestManifest.manifestPath
        );
        return manifestData;
      }

      return null;
    } catch (error) {
      throw new Error(
        `Failed to read project manifest from '${projectPath}': ${error instanceof Error ? error.message : 'Unknown error'}`
      );
    }
  }

  /**
   * Update project manifest in a project directory
   */
  async updateProjectManifest(
    projectPath: string,
    manifest: ProjectManifest
  ): Promise<void> {
    if (!projectPath || typeof projectPath !== 'string') {
      throw new Error('Project path must be a non-empty string');
    }

    if (!manifest || typeof manifest !== 'object') {
      throw new Error('Manifest must be a valid object');
    }

    // Use the actual project root where the manifest exists
    // This ensures we update the correct manifest location
    const nearestManifest = await this.findNearestManifest(projectPath);
    const actualProjectPath = nearestManifest?.projectPath || projectPath;
    const manifestPath = this.fileService.resolvePath(
      actualProjectPath,
      '.scaffold',
      'manifest.json'
    );

    try {
      await this.fileService.writeJson(manifestPath, manifest, {
        spaces: 2,
        atomic: true,
        createParentDirs: true,
      });
    } catch (error) {
      throw new Error(
        `Failed to write project manifest to '${actualProjectPath}': ${error instanceof Error ? error.message : 'Unknown error'}`
      );
    }
  }

  /**
   * Initialize a new project manifest
   */
  initializeProjectManifest(
    projectName: string,
    templateId: string
  ): ProjectManifest {
    if (!projectName || typeof projectName !== 'string') {
      throw new Error('Project name must be a non-empty string');
    }

    if (!templateId || typeof templateId !== 'string') {
      throw new Error('Template ID must be a non-empty string');
    }

    const now = new Date().toISOString();

    return {
      id: randomUUID(),
      version: '1.0.0',
      projectName,
      created: now,
      updated: now,
      templates: [],
      variables: {},
      history: [],
    };
  }

  /**
   * Ensure project directory structure exists
   */
  async ensureProjectDirectory(projectPath: string): Promise<void> {
    if (!projectPath || typeof projectPath !== 'string') {
      throw new Error('Project path must be a non-empty string');
    }

    try {
      await this.fileService.ensureDirectory(projectPath);
      await this.fileService.ensureDirectory(
        this.fileService.resolvePath(projectPath, '.scaffold')
      );
    } catch (error) {
      throw new Error(
        `Failed to ensure project directory structure at '${projectPath}': ${error instanceof Error ? error.message : 'Unknown error'}`
      );
    }
  }

  /**
   * Apply a template to a project directory
   */
  private async applyTemplate(
    template: Template,
    projectPath: string,
    variables: Record<string, string>
  ): Promise<void> {
    try {
      // Ensure rootFolder exists first
      const rootFolderPath = this.variableService.substituteInPath(
        template.rootFolder,
        variables
      );
      const fullRootFolderPath = this.fileService.resolvePath(
        projectPath,
        rootFolderPath
      );
      await this.fileService.createDirectory(fullRootFolderPath);

      // Create folders first
      for (const folder of template.folders) {
<<<<<<< HEAD
        // Paths are now relative to rootFolder, so prepend it
        const relativePath = this.variableService.substituteInPath(folder.path, variables);
        const folderPath = rootFolderPath === '.' ? relativePath : `${rootFolderPath}/${relativePath}`;
        const fullFolderPath = this.fileService.resolvePath(projectPath, folderPath);
=======
        const folderPath = this.variableService.substituteInPath(
          folder.path,
          variables
        );
        const fullFolderPath = this.fileService.resolvePath(
          projectPath,
          folderPath
        );
>>>>>>> a40a1949

        await this.fileService.createDirectory(fullFolderPath, {
          mode: folder.permissions
            ? parseInt(folder.permissions, 8)
            : undefined,
        });

        // Add .gitkeep if specified and directory is empty
        if (folder.gitkeep) {
          const gitkeepPath = this.fileService.resolvePath(
            fullFolderPath,
            '.gitkeep'
          );
          await this.fileService.createFile(gitkeepPath, '', {
            overwrite: false,
          });
        }
      }

      // Create files
      for (const file of template.files) {
<<<<<<< HEAD
        // Paths are now relative to rootFolder, so prepend it
        const relativePath = this.variableService.substituteInPath(file.path, variables);
        const filePath = rootFolderPath === '.' ? relativePath : `${rootFolderPath}/${relativePath}`;
        const fullFilePath = this.fileService.resolvePath(projectPath, filePath);
=======
        const filePath = this.variableService.substituteInPath(
          file.path,
          variables
        );
        const fullFilePath = this.fileService.resolvePath(
          projectPath,
          filePath
        );
>>>>>>> a40a1949

        let content = '';

        if (file.content) {
          // Use inline content
          content = file.content;
        } else if (file.sourcePath) {
          // Read from template source file
          const templatePath = await this.findTemplateById(template.id);
          if (!templatePath) {
            throw new Error(
              `Template path not found for template '${template.id}'`
            );
          }

          const sourceFilePath = this.fileService.resolvePath(
            templatePath,
            'files',
            file.sourcePath
          );
          if (await this.fileService.exists(sourceFilePath)) {
            content = await this.fileService.readFile(sourceFilePath);
          }
        }

        // Apply variable substitution if enabled
        if (file.variables !== false && content) {
          content = this.variableService.substituteVariables(
            content,
            variables
          );
        }

        await this.fileService.createFile(fullFilePath, content, {
          mode: file.permissions ? parseInt(file.permissions, 8) : undefined,
          overwrite: true,
        });
      }
    } catch (error) {
      throw new Error(
        `Failed to apply template '${template.name}': ${error instanceof Error ? error.message : 'Unknown error'}`
      );
    }
  }

  /**
   * Find template directory by ID
   */
  private async findTemplateById(templateId: string): Promise<string | null> {
    try {
      await this.templateService.getTemplate(templateId);
      // The TemplateService should provide the path, but for now we'll reconstruct it
      // This is based on the pattern seen in TemplateService
      const templatesDir = this.fileService.resolvePath(
        os.homedir(),
        '.scaffold',
        'templates'
      );
      return this.fileService.resolvePath(templatesDir, templateId);
    } catch (error) {
      return null;
    }
  }
}<|MERGE_RESOLUTION|>--- conflicted
+++ resolved
@@ -256,26 +256,13 @@
           // Check required folders exist
           for (const folder of template.folders) {
             foldersChecked++;
-<<<<<<< HEAD
             // Paths are now relative to rootFolder, so prepend it
             const rootFolderPath = this.variableService.substituteInPath(template.rootFolder, manifest.variables);
             const relativePath = this.variableService.substituteInPath(folder.path, manifest.variables);
             const folderPath = rootFolderPath === '.' ? relativePath : `${rootFolderPath}/${relativePath}`;
             const fullFolderPath = this.fileService.resolvePath(actualProjectPath, folderPath);
 
-            if (!await this.fileService.exists(fullFolderPath)) {
-=======
-            const folderPath = this.variableService.substituteInPath(
-              folder.path,
-              manifest.variables
-            );
-            const fullFolderPath = this.fileService.resolvePath(
-              actualProjectPath,
-              folderPath
-            );
-
             if (!(await this.fileService.exists(fullFolderPath))) {
->>>>>>> a40a1949
               errors.push({
                 id: randomUUID(),
                 severity: 'error',
@@ -312,26 +299,13 @@
           // Check required files exist
           for (const file of template.files) {
             filesChecked++;
-<<<<<<< HEAD
             // Paths are now relative to rootFolder, so prepend it
             const rootFolderPath = this.variableService.substituteInPath(template.rootFolder, manifest.variables);
             const relativePath = this.variableService.substituteInPath(file.path, manifest.variables);
             const filePath = rootFolderPath === '.' ? relativePath : `${rootFolderPath}/${relativePath}`;
             const fullFilePath = this.fileService.resolvePath(actualProjectPath, filePath);
 
-            if (!await this.fileService.exists(fullFilePath)) {
-=======
-            const filePath = this.variableService.substituteInPath(
-              file.path,
-              manifest.variables
-            );
-            const fullFilePath = this.fileService.resolvePath(
-              actualProjectPath,
-              filePath
-            );
-
             if (!(await this.fileService.exists(fullFilePath))) {
->>>>>>> a40a1949
               errors.push({
                 id: randomUUID(),
                 severity: 'error',
@@ -368,29 +342,16 @@
 
           // Check template rules
           for (const rule of template.rules.rules) {
-<<<<<<< HEAD
             // Rules targets are also relative to rootFolder now
             const rootFolderPath = this.variableService.substituteInPath(template.rootFolder, manifest.variables);
             const relativeTarget = this.variableService.substituteInPath(rule.target, manifest.variables);
             const rulePath = rootFolderPath === '.' ? relativeTarget : `${rootFolderPath}/${relativeTarget}`;
             const fullRulePath = this.fileService.resolvePath(actualProjectPath, rulePath);
 
-            if (rule.type === 'required_file' && !await this.fileService.exists(fullRulePath)) {
-=======
-            const rulePath = this.variableService.substituteInPath(
-              rule.target,
-              manifest.variables
-            );
-            const fullRulePath = this.fileService.resolvePath(
-              actualProjectPath,
-              rulePath
-            );
-
             if (
               rule.type === 'required_file' &&
               !(await this.fileService.exists(fullRulePath))
             ) {
->>>>>>> a40a1949
               const validationError: ValidationError = {
                 id: randomUUID(),
                 severity: rule.severity === 'error' ? 'error' : 'critical',
@@ -585,7 +546,6 @@
                   foldersFixed++;
                 } else if (error.ruleId === 'required_file') {
                   // Get the template to recreate the file properly
-<<<<<<< HEAD
                   const template = await this.templateService.getTemplate(error.templateId);
                   const file = template.files.find(f => {
                     const rootFolderPath = this.variableService.substituteInPath(template.rootFolder, manifest.variables);
@@ -593,18 +553,6 @@
                     const fullPath = rootFolderPath === '.' ? relativePath : `${rootFolderPath}/${relativePath}`;
                     return fullPath === error.path;
                   });
-=======
-                  const template = await this.templateService.getTemplate(
-                    error.templateId
-                  );
-                  const file = template.files.find(
-                    f =>
-                      this.variableService.substituteInPath(
-                        f.path,
-                        manifest.variables
-                      ) === error.path
-                  );
->>>>>>> a40a1949
 
                   let content = error.fix.content || '';
 
@@ -1214,21 +1162,10 @@
 
       // Create folders first
       for (const folder of template.folders) {
-<<<<<<< HEAD
         // Paths are now relative to rootFolder, so prepend it
         const relativePath = this.variableService.substituteInPath(folder.path, variables);
         const folderPath = rootFolderPath === '.' ? relativePath : `${rootFolderPath}/${relativePath}`;
         const fullFolderPath = this.fileService.resolvePath(projectPath, folderPath);
-=======
-        const folderPath = this.variableService.substituteInPath(
-          folder.path,
-          variables
-        );
-        const fullFolderPath = this.fileService.resolvePath(
-          projectPath,
-          folderPath
-        );
->>>>>>> a40a1949
 
         await this.fileService.createDirectory(fullFolderPath, {
           mode: folder.permissions
@@ -1250,21 +1187,10 @@
 
       // Create files
       for (const file of template.files) {
-<<<<<<< HEAD
         // Paths are now relative to rootFolder, so prepend it
         const relativePath = this.variableService.substituteInPath(file.path, variables);
         const filePath = rootFolderPath === '.' ? relativePath : `${rootFolderPath}/${relativePath}`;
         const fullFilePath = this.fileService.resolvePath(projectPath, filePath);
-=======
-        const filePath = this.variableService.substituteInPath(
-          file.path,
-          variables
-        );
-        const fullFilePath = this.fileService.resolvePath(
-          projectPath,
-          filePath
-        );
->>>>>>> a40a1949
 
         let content = '';
 
