/**
 * Project service for project creation, validation, and management
 */

import * as path from 'path';
import * as os from 'os';
import { randomUUID } from 'crypto';
import type {
  ProjectManifest,
  ValidationReport,
  ValidationError,
  ValidationWarning,
  ValidationStats,
  Template,
  AppliedTemplate,
  HistoryEntry,
} from '../models';
import type { ITemplateService } from './template-service';
import type { IFileSystemService } from './file-system.service';
import type { IConfigurationService } from './configuration.service';
import { VariableSubstitutionService } from './variable-substitution.service';
import { TemplateIdentifierService } from './template-identifier-service';
import { shortSHA } from '../lib/sha';

export interface IProjectService {
  /**
   * Create a new project from a template
   */
  createProject(projectName: string, templateIds: string[], targetPath: string, variables?: Record<string, string>): Promise<ProjectManifest>;

  /**
   * Validate project structure against applied templates
   */
  validateProject(projectPath: string): Promise<ValidationReport>;

  /**
   * Fix project structure issues based on validation report
   */
  fixProject(projectPath: string, dryRun?: boolean): Promise<ValidationReport>;

  /**
   * Extend existing project with additional templates
   */
  extendProject(projectPath: string, templateIds: string[], variables?: Record<string, string>): Promise<ProjectManifest>;

  /**
   * Load project manifest from directory (.scaffold/manifest.json)
   */
  loadProjectManifest(projectPath: string): Promise<ProjectManifest | null>;

  /**
   * Get project manifest from directory (.scaffold/manifest.json)
   */
  getProjectManifest(projectPath: string): Promise<ProjectManifest | null>;

  /**
   * Save project manifest to directory (.scaffold/manifest.json)
   */
  saveProjectManifest(projectPath: string, manifest: ProjectManifest): Promise<void>;

  /**
   * Clean up temporary files and caches for a project
   */
  cleanProject(projectPath?: string): Promise<void>;
}

export class ProjectService implements IProjectService {
  private readonly variableService: VariableSubstitutionService;
  private readonly identifierService: TemplateIdentifierService;

  constructor(
    private readonly templateService: ITemplateService,
    private readonly fileService: IFileSystemService,
    private readonly configService?: IConfigurationService,
  ) {
    this.variableService = new VariableSubstitutionService(this.fileService);
    this.identifierService = TemplateIdentifierService.getInstance();
  }

  async createProject(projectName: string, templateIds: string[], targetPath: string, variables?: Record<string, string>): Promise<ProjectManifest> {
    if (!projectName || typeof projectName !== 'string') {
      throw new Error('Project name must be a non-empty string');
    }

    if (!Array.isArray(templateIds) || templateIds.length === 0) {
      throw new Error('At least one template ID must be provided');
    }

    if (!targetPath || typeof targetPath !== 'string') {
      throw new Error('Target path must be a non-empty string');
    }

    const projectPath = targetPath;
    const allVariables = { ...(variables || {}), PROJECT_NAME: projectName };

    try {
      // Validate all templates exist and collect them
      const templates: Template[] = [];
      const resolvedIdentifiers: string[] = [];
      for (const templateId of templateIds) {
        const template = await this.templateService.getTemplate(templateId);
        templates.push(template);
        // Track which identifier was used (could be alias or SHA)
        resolvedIdentifiers.push(templateId);
      }

      // Check for rootFolder conflicts between templates
      const rootFolders = new Set<string>();
      for (const template of templates) {
        const rootFolder = this.variableService.substituteInPath(template.rootFolder, allVariables);
        if (rootFolders.has(rootFolder)) {
          throw new Error(`Template conflict: Multiple templates use the same rootFolder '${rootFolder}'. Templates must use unique root folders.`);
        }
        rootFolders.add(rootFolder);
      }

      // Validate all required variables are provided
      for (const template of templates) {
        const validationResults = this.variableService.validateRequiredVariables(template, allVariables);
        const errors = validationResults.filter(r => !r.valid && r.severity === 'error');
        if (errors.length > 0) {
          const errorMessages = errors.map(e => e.message).join('; ');
          throw new Error(`Template validation failed for '${template.name}': ${errorMessages}`);
        }
      }

      // Ensure project directory structure
      await this.ensureProjectDirectory(projectPath);

      // Initialize project manifest
      const manifest = this.initializeProjectManifest(projectName, templates[0].id);

      // Apply each template
      for (let i = 0; i < templates.length; i++) {
        const template = templates[i];
        const originalIdentifier = resolvedIdentifiers[i];
        await this.applyTemplate(template, projectPath, allVariables);

        // Track applied template in manifest
        const appliedTemplate: AppliedTemplate = {
          templateSha: template.id,
          templateAlias: template.aliases?.includes(originalIdentifier) ? originalIdentifier : undefined,
          name: template.name,
          version: template.version,
          rootFolder: this.variableService.substituteInPath(template.rootFolder, allVariables),
          appliedBy: process.env.USER || 'unknown',
          appliedAt: new Date().toISOString(),
          status: 'active',
          conflicts: []
        };
        manifest.templates.push(appliedTemplate);
      }

      // Store variables used
      manifest.variables = allVariables;

      // Create history entry
      const historyEntry: HistoryEntry = {
        id: randomUUID(),
        timestamp: new Date().toISOString(),
        action: 'create',
        templates: templates.map(t => t.id),
        user: process.env.USER || 'unknown',
        changes: [{
          id: randomUUID(),
          type: 'added',
          path: projectPath,
          reason: 'Project created'
        }]
      };
      manifest.history.push(historyEntry);

      // Update manifest with final timestamp
      manifest.updated = new Date().toISOString();

      // Save manifest
      await this.updateProjectManifest(projectPath, manifest);

      return manifest;
    } catch (error) {
      throw new Error(`Failed to create project '${projectName}': ${error instanceof Error ? error.message : 'Unknown error'}`);
    }
  }

  async validateProject(projectPath: string): Promise<ValidationReport> {
    if (!projectPath || typeof projectPath !== 'string') {
      throw new Error('Project path must be a non-empty string');
    }

    const startTime = Date.now();
    const reportId = randomUUID();
    const timestamp = new Date().toISOString();

    try {
      // Load project manifest and find the actual project root
      const manifest = await this.getProjectManifest(projectPath);
      if (!manifest) {
        throw new Error(`No project manifest found at '${projectPath}'. This directory is not a scaffold-managed project.`);
      }

      // Find the actual project root where the manifest is located
      const nearestManifest = await this.findNearestManifest(projectPath);
      const actualProjectPath = nearestManifest?.projectPath || projectPath;

      const errors: ValidationError[] = [];
      const warnings: ValidationWarning[] = [];
      let filesChecked = 0;
      let foldersChecked = 0;
      let templatesChecked = 0;

      // Validate each applied template
      for (const appliedTemplate of manifest.templates) {
        if (appliedTemplate.status !== 'active') {
          continue;
        }

        templatesChecked++;

        try {
          const template = await this.templateService.getTemplate(appliedTemplate.templateSha);

          // Check required folders exist
          for (const folder of template.folders) {
            foldersChecked++;
            const folderPath = this.variableService.substituteInPath(folder.path, manifest.variables);
            const fullFolderPath = this.fileService.resolvePath(actualProjectPath, folderPath);

            if (!await this.fileService.exists(fullFolderPath)) {
              errors.push({
                id: randomUUID(),
                severity: 'error',
                templateSha: template.id,
                ruleId: 'required_folder',
                path: folderPath,
                expected: 'Directory to exist',
                actual: 'Directory does not exist',
                message: `Required directory '${folderPath}' does not exist`,
                fix: {
                  action: 'create',
                  autoFix: true
                }
              });
            } else if (!await this.fileService.isDirectory(fullFolderPath)) {
              errors.push({
                id: randomUUID(),
                severity: 'error',
                templateSha: template.id,
                ruleId: 'required_folder',
                path: folderPath,
                expected: 'Path to be a directory',
                actual: 'Path exists but is not a directory',
                message: `Path '${folderPath}' exists but is not a directory`,
                fix: {
                  action: 'delete',
                  message: 'Remove the file and create directory',
                  autoFix: false
                }
              });
            }
          }

          // Check required files exist
          for (const file of template.files) {
            filesChecked++;
            const filePath = this.variableService.substituteInPath(file.path, manifest.variables);
            const fullFilePath = this.fileService.resolvePath(actualProjectPath, filePath);

            if (!await this.fileService.exists(fullFilePath)) {
              errors.push({
                id: randomUUID(),
                severity: 'error',
                templateSha: template.id,
                ruleId: 'required_file',
                path: filePath,
                expected: 'File to exist',
                actual: 'File does not exist',
                message: `Required file '${filePath}' does not exist`,
                fix: {
                  action: 'create',
                  content: file.content || '',
                  autoFix: true
                }
              });
            } else if (!await this.fileService.isFile(fullFilePath)) {
              errors.push({
                id: randomUUID(),
                severity: 'error',
                templateSha: template.id,
                ruleId: 'required_file',
                path: filePath,
                expected: 'Path to be a file',
                actual: 'Path exists but is not a file',
                message: `Path '${filePath}' exists but is not a file`,
                fix: {
                  action: 'delete',
                  message: 'Remove the directory and create file',
                  autoFix: false
                }
              });
            }
          }

          // Check template rules
          for (const rule of template.rules.rules) {
            const rulePath = this.variableService.substituteInPath(rule.target, manifest.variables);
            const fullRulePath = this.fileService.resolvePath(actualProjectPath, rulePath);

            if (rule.type === 'required_file' && !await this.fileService.exists(fullRulePath)) {
              const validationError: ValidationError = {
                id: randomUUID(),
                severity: rule.severity === 'error' ? 'error' : 'critical',
                templateSha: template.id,
                ruleId: rule.id,
                path: rulePath,
                expected: rule.description,
                actual: 'File does not exist',
                message: `Rule '${rule.name}' failed: ${rule.description}`,
                fix: rule.fix
              };

              if (rule.severity === 'error') {
                errors.push(validationError);
              }
            } else if (rule.type === 'required_folder' && !await this.fileService.exists(fullRulePath)) {
              const validationError: ValidationError = {
                id: randomUUID(),
                severity: rule.severity === 'error' ? 'error' : 'critical',
                templateSha: template.id,
                ruleId: rule.id,
                path: rulePath,
                expected: rule.description,
                actual: 'Folder does not exist',
                message: `Rule '${rule.name}' failed: ${rule.description}`,
                fix: rule.fix
              };

              if (rule.severity === 'error') {
                errors.push(validationError);
              }
            } else if (rule.type === 'forbidden_file' && await this.fileService.exists(fullRulePath)) {
              const validationError: ValidationError = {
                id: randomUUID(),
                severity: rule.severity === 'error' ? 'error' : 'critical',
                templateSha: template.id,
                ruleId: rule.id,
                path: rulePath,
                expected: 'File should not exist',
                actual: 'File exists',
                message: `Rule '${rule.name}' failed: ${rule.description}`,
                fix: rule.fix
              };

              if (rule.severity === 'error') {
                errors.push(validationError);
              } else {
                warnings.push({
                  id: randomUUID(),
                  template: template.name,
                  path: rulePath,
                  message: rule.description,
                  suggestion: 'Consider removing this file'
                });
              }
            }
          }
        } catch (error) {
          // Template not found or invalid
          warnings.push({
            id: randomUUID(),
            template: appliedTemplate.name,
            path: shortSHA(appliedTemplate.templateSha),
            message: `Template '${shortSHA(appliedTemplate.templateSha)}' could not be loaded`,
            suggestion: error instanceof Error ? error.message : 'Unknown error'
          });
        }
      }

      // Check for extra files if strictMode is enabled in any template
      const hasStrictTemplate = manifest.templates.some(async (appliedTemplate) => {
        try {
          const template = await this.templateService.getTemplate(appliedTemplate.templateSha);
          return template.rules.strictMode;
        } catch {
          return false;
        }
      });

      if (hasStrictTemplate) {
        warnings.push({
          id: randomUUID(),
          template: 'system',
          path: actualProjectPath,
          message: 'Strict mode validation for extra files not yet implemented',
          suggestion: 'Extra file detection will be added in future versions'
        });
      }

      const executionTime = Date.now() - startTime;
      const stats: ValidationStats = {
        filesChecked,
        foldersChecked,
        templatesChecked,
        errorsFound: errors.length,
        warningsFound: warnings.length,
        executionTime,
        rulesEvaluated: 0, // Will be implemented when rule evaluation is added
        errorCount: errors.length,
        warningCount: warnings.length,
        duration: executionTime
      };

      return {
        id: reportId,
        timestamp,
        projectId: manifest.id,
        projectName: manifest.projectName,
        projectPath: actualProjectPath,
        templates: manifest.templates.filter(t => t.status === 'active').map(t => t.templateSha),
        valid: errors.length === 0,
        errors,
        warnings,
        suggestions: [],
        stats
      };
    } catch (error) {
      throw new Error(`Failed to validate project at '${projectPath}': ${error instanceof Error ? error.message : 'Unknown error'}`);
    }
  }

  async fixProject(projectPath: string, dryRun?: boolean): Promise<ValidationReport> {
    if (!projectPath || typeof projectPath !== 'string') {
      throw new Error('Project path must be a non-empty string');
    }

    const startTime = Date.now();
    const reportId = randomUUID();
    const timestamp = new Date().toISOString();

    try {
      // Set dry-run mode on file service
      const originalDryRun = this.fileService.isDryRun;
      if (dryRun) {
        this.fileService.setDryRun(true);
      }

      try {
        // First, get validation report to see what needs fixing
        const validationReport = await this.validateProject(projectPath);

        if (validationReport.valid) {
          // Project is already valid, return the report
          return validationReport;
        }

        const manifest = await this.getProjectManifest(projectPath);
        if (!manifest) {
          throw new Error(`No project manifest found at '${projectPath}'`);
        }

        // Find the actual project root where the manifest is located
        const nearestManifest = await this.findNearestManifest(projectPath);
        const actualProjectPath = nearestManifest?.projectPath || projectPath;

        const fixedErrors: ValidationError[] = [];
        const remainingErrors: ValidationError[] = [];
        const warnings: ValidationWarning[] = [...validationReport.warnings];
        let filesFixed = 0;
        let foldersFixed = 0;

        // Process each error and try to fix it
        for (const error of validationReport.errors) {
          try {
            if (error.fix?.autoFix) {
              const fullPath = this.fileService.resolvePath(actualProjectPath, error.path);

              if (error.fix.action === 'create') {
                if (error.ruleId === 'required_folder') {
                  await this.fileService.createDirectory(fullPath);
                  foldersFixed++;
                } else if (error.ruleId === 'required_file') {
                  // Get the template to recreate the file properly
                  const template = await this.templateService.getTemplate(error.templateSha);
                  const file = template.files.find(f =>
                    this.variableService.substituteInPath(f.path, manifest.variables) === error.path
                  );

                  let content = error.fix.content || '';

                  if (file) {
                    if (file.content) {
                      content = file.content;
                    } else if (file.sourcePath) {
                      // Read from template source file
                      const templatePath = await this.findTemplateBySHA(template.id);
                      if (templatePath) {
                        const sourceFilePath = this.fileService.resolvePath(templatePath, 'files', file.sourcePath);
                        if (await this.fileService.exists(sourceFilePath)) {
                          content = await this.fileService.readFile(sourceFilePath);
                        }
                      }
                    }

                    // Apply variable substitution if enabled
                    if (file.variables !== false && content) {
                      content = this.variableService.substituteVariables(content, manifest.variables);
                    }
                  }

                  await this.fileService.createFile(fullPath, content, { overwrite: true });
                  filesFixed++;
                }

                fixedErrors.push({ ...error, fixApplied: true });
              } else {
                // Cannot auto-fix this error
                remainingErrors.push(error);
              }
            } else {
              // Fix requires manual intervention
              remainingErrors.push(error);

              if (error.fix?.message) {
                warnings.push({
                  id: randomUUID(),
                  template: 'fix',
                  path: error.path,
                  message: `Manual fix required: ${error.fix.message}`,
                  suggestion: error.suggestion
                });
              }
            }
          } catch (fixError) {
            // Failed to fix this error
            remainingErrors.push(error);
            warnings.push({
              id: randomUUID(),
              template: 'fix',
              path: error.path,
              message: `Failed to fix error: ${fixError instanceof Error ? fixError.message : 'Unknown error'}`,
              suggestion: 'Manual intervention required'
            });
          }
        }

        // Update project manifest with fix history
        if (!dryRun && (fixedErrors.length > 0 || remainingErrors.length !== validationReport.errors.length)) {
          const historyEntry: HistoryEntry = {
            id: randomUUID(),
            timestamp: new Date().toISOString(),
            action: 'check',
            user: process.env.USER || 'unknown',
            changes: fixedErrors.map(error => ({
              id: randomUUID(),
              type: 'added' as const,
              path: error.path,
              reason: `Fixed: ${error.message}`
            }))
          };

          manifest.history.push(historyEntry);
          manifest.updated = new Date().toISOString();
          await this.updateProjectManifest(actualProjectPath, manifest);
        }

        const executionTime = Date.now() - startTime;
        const stats: ValidationStats = {
          filesChecked: validationReport.stats?.filesChecked || 0,
          foldersChecked: validationReport.stats?.foldersChecked || 0,
          templatesChecked: validationReport.stats?.templatesChecked || 0,
          errorsFound: remainingErrors.length,
          warningsFound: warnings.length,
          executionTime,
          rulesEvaluated: 0,
          errorCount: remainingErrors.length,
          warningCount: warnings.length,
          duration: executionTime
        };

        return {
          id: reportId,
          timestamp,
          projectId: manifest.id,
          projectName: manifest.projectName,
          projectPath: actualProjectPath,
          templates: manifest.templates.filter(t => t.status === 'active').map(t => t.templateSha),
          valid: remainingErrors.length === 0,
          errors: remainingErrors,
          warnings,
          suggestions: [
            fixedErrors.length > 0 ? `Fixed ${fixedErrors.length} errors (${filesFixed} files, ${foldersFixed} folders)` : '',
            remainingErrors.length > 0 ? `${remainingErrors.length} errors require manual attention` : '',
            dryRun ? 'This was a dry run - no changes were made' : ''
          ].filter(s => s.length > 0),
          stats
        };
      } finally {
        // Restore original dry-run mode
        this.fileService.setDryRun(originalDryRun);
      }
    } catch (error) {
      throw new Error(`Failed to fix project at '${projectPath}': ${error instanceof Error ? error.message : 'Unknown error'}`);
    }
  }

  async extendProject(projectPath: string, templateIds: string[], variables?: Record<string, string>): Promise<ProjectManifest> {
    if (!projectPath || typeof projectPath !== 'string') {
      throw new Error('Project path must be a non-empty string');
    }

    if (!Array.isArray(templateIds) || templateIds.length === 0) {
      throw new Error('At least one template ID must be provided');
    }

    try {
      // Load existing project manifest
      const manifest = await this.getProjectManifest(projectPath);
      if (!manifest) {
        throw new Error(`No project manifest found at '${projectPath}'. This directory is not a scaffold-managed project.`);
      }

      // Find the actual project root where the manifest is located
      const nearestManifest = await this.findNearestManifest(projectPath);
      const actualProjectPath = nearestManifest?.projectPath || projectPath;

      // Merge variables with existing ones
      const allVariables = { ...(manifest.variables || {}), ...(variables || {}) };

      // Validate all templates exist and collect them
      const templates: Template[] = [];
      const resolvedIdentifiers: string[] = [];
      for (const templateId of templateIds) {
        const template = await this.templateService.getTemplate(templateId);
        templates.push(template);
        // Track which identifier was used (could be alias or SHA)
        resolvedIdentifiers.push(templateId);
      }

      // Check for rootFolder conflicts with existing templates
      const existingRootFolders = new Set<string>();
      for (const appliedTemplate of manifest.templates) {
        if (appliedTemplate.status === 'active') {
          existingRootFolders.add(appliedTemplate.rootFolder);
        }
      }

      // Check for conflicts between new templates and existing ones
      const newRootFolders = new Set<string>();
      for (const template of templates) {
        const rootFolder = this.variableService.substituteInPath(template.rootFolder, allVariables);
        if (existingRootFolders.has(rootFolder)) {
          throw new Error(`Template conflict: Template '${template.name}' uses rootFolder '${rootFolder}' which is already used by an existing template in this project.`);
        }
        if (newRootFolders.has(rootFolder)) {
          throw new Error(`Template conflict: Multiple new templates use the same rootFolder '${rootFolder}'. Templates must use unique root folders.`);
        }
        newRootFolders.add(rootFolder);
      }

      // Validate all required variables are provided
      for (const template of templates) {
        const validationResults = this.variableService.validateRequiredVariables(template, allVariables);
        const errors = validationResults.filter(r => !r.valid && r.severity === 'error');
        if (errors.length > 0) {
          const errorMessages = errors.map(e => e.message).join('; ');
          throw new Error(`Template validation failed for '${template.name}': ${errorMessages}`);
        }
      }

      // Apply each new template
      for (let i = 0; i < templates.length; i++) {
        const template = templates[i];
        const originalIdentifier = resolvedIdentifiers[i];
        await this.applyTemplate(template, actualProjectPath, allVariables);

        // Track applied template in manifest
        const appliedTemplate: AppliedTemplate = {
          templateSha: template.id,
          templateAlias: template.aliases?.includes(originalIdentifier) ? originalIdentifier : undefined,
          name: template.name,
          version: template.version,
          rootFolder: this.variableService.substituteInPath(template.rootFolder, allVariables),
          appliedBy: process.env.USER || 'unknown',
          appliedAt: new Date().toISOString(),
          status: 'active',
          conflicts: []
        };
        manifest.templates.push(appliedTemplate);
      }

      // Update variables in manifest
      manifest.variables = allVariables;

      // Create history entry
      const historyEntry: HistoryEntry = {
        id: randomUUID(),
        timestamp: new Date().toISOString(),
        action: 'extend',
        templates: templates.map(t => t.id),
        user: process.env.USER || 'unknown',
        changes: templates.map(template => ({
          id: randomUUID(),
          type: 'added',
          path: template.id,
          reason: 'Template extended to project'
        }))
      };
      manifest.history.push(historyEntry);

      // Update manifest with final timestamp
      manifest.updated = new Date().toISOString();

      // Save manifest
      await this.updateProjectManifest(actualProjectPath, manifest);

      return manifest;
    } catch (error) {
      throw new Error(`Failed to extend project at '${projectPath}': ${error instanceof Error ? error.message : 'Unknown error'}`);
    }
  }

  async loadProjectManifest(projectPath: string): Promise<ProjectManifest | null> {
    return this.getProjectManifest(projectPath);
  }

  async saveProjectManifest(projectPath: string, manifest: ProjectManifest): Promise<void> {
    await this.updateProjectManifest(projectPath, manifest);
  }

<<<<<<< HEAD
  async cleanProject(_projectPath?: string): Promise<void> {
    throw new Error('Not implemented');
=======
  async cleanProject(projectPath?: string): Promise<void> {
    const targetPath = projectPath || process.cwd();
    const resolvedPath = this.fileService.resolvePath(targetPath);

    try {
      const cleanupTasks: Array<{ type: string; path: string; action: () => Promise<void> }> = [];

      // 1. Clean up .scaffold-temp directory if it exists
      const scaffoldTempPath = this.fileService.resolvePath(resolvedPath, '.scaffold-temp');
      if (await this.fileService.exists(scaffoldTempPath)) {
        cleanupTasks.push({
          type: 'temp-directory',
          path: scaffoldTempPath,
          action: async () => {
            await this.fileService.deletePath(scaffoldTempPath, { recursive: true, force: true });
          }
        });
      }

      // 2. Find and clean up backup files (*.scaffold-backup)
      try {
        const entries = await this.fileService.readDirectory(resolvedPath);
        for (const entry of entries) {
          if (entry.endsWith('.scaffold-backup')) {
            const backupFilePath = this.fileService.resolvePath(resolvedPath, entry);
            cleanupTasks.push({
              type: 'backup-file',
              path: backupFilePath,
              action: async () => {
                await this.fileService.deletePath(backupFilePath, { force: true });
              }
            });
          }
        }
      } catch (error) {
        // Directory might not be readable or might not exist, which is acceptable
        // Only warn if this is a real error and not just "directory doesn't exist"
        if (await this.fileService.exists(resolvedPath)) {
          // Directory exists but couldn't read it - this might be a permission issue
          // We'll continue with other cleanup tasks
        }
      }

      // 3. Clean up any cached template data in global temp directory
      const globalTempPath = this.fileService.resolvePath(process.cwd(), '.scaffold-temp');
      if (await this.fileService.exists(globalTempPath)) {
        cleanupTasks.push({
          type: 'global-temp',
          path: globalTempPath,
          action: async () => {
            await this.fileService.deletePath(globalTempPath, { recursive: true, force: true });
          }
        });
      }

      // Execute cleanup tasks
      if (cleanupTasks.length === 0) {
        if (this.fileService.isDryRun) {
          console.log('[DRY RUN] No temporary files or backup files found to clean');
        }
        return;
      }

      if (this.fileService.isDryRun) {
        console.log(`[DRY RUN] Would clean ${cleanupTasks.length} items:`);
        for (const task of cleanupTasks) {
          console.log(`[DRY RUN]   - ${task.type}: ${task.path}`);
        }
        return;
      }

      // Check if we should log verbose output based on configuration
      const shouldLogVerbose = this.configService?.get<boolean>('preferences.verboseOutput') || false;

      if (shouldLogVerbose) {
        console.log(`Cleaning up ${cleanupTasks.length} temporary items...`);
      }

      for (const task of cleanupTasks) {
        try {
          if (shouldLogVerbose) {
            console.log(`  Cleaning ${task.type}: ${task.path}`);
          }
          await task.action();
        } catch (cleanupError) {
          // Log the error but continue with other cleanup tasks
          if (shouldLogVerbose) {
            console.log(`  Warning: Failed to clean ${task.type} at ${task.path}: ${cleanupError instanceof Error ? cleanupError.message : 'Unknown error'}`);
          }
        }
      }

      if (shouldLogVerbose) {
        console.log('Cleanup completed successfully');
      }

    } catch (error) {
      throw new Error(`Failed to clean project at '${resolvedPath}': ${error instanceof Error ? error.message : 'Unknown error'}`);
    }
>>>>>>> 8ca89ce7
  }

  /**
   * Find the nearest project manifest by searching upward from the given path
   */
  private async findNearestManifest(startPath: string): Promise<{ manifestPath: string; projectPath: string } | null> {
    let currentPath = this.fileService.resolvePath(startPath);

    // Limit search to prevent infinite loops (e.g., max 20 levels up)
    const maxLevels = 20;
    let level = 0;

    while (level < maxLevels) {
      const manifestPath = this.fileService.resolvePath(currentPath, '.scaffold', 'manifest.json');

      if (await this.fileService.exists(manifestPath)) {
        return { manifestPath, projectPath: currentPath };
      }

      // Check if we've reached the root
      const parentPath = path.dirname(currentPath);
      if (parentPath === currentPath) {
        break; // Reached root directory
      }

      currentPath = parentPath;
      level++;
    }

    return null;
  }

  /**
   * Get project manifest from a project directory
   */
  async getProjectManifest(projectPath: string): Promise<ProjectManifest | null> {
    if (!projectPath || typeof projectPath !== 'string') {
      throw new Error('Project path must be a non-empty string');
    }

    // First try the exact path provided
    const directManifestPath = this.fileService.resolvePath(projectPath, '.scaffold', 'manifest.json');

    try {
      if (await this.fileService.exists(directManifestPath)) {
        const manifestData = await this.fileService.readJson<ProjectManifest>(directManifestPath);
        return manifestData;
      }

      // If not found, search upward for the nearest manifest
      const nearestManifest = await this.findNearestManifest(projectPath);
      if (nearestManifest) {
        const manifestData = await this.fileService.readJson<ProjectManifest>(nearestManifest.manifestPath);
        return manifestData;
      }

      return null;
    } catch (error) {
      throw new Error(`Failed to read project manifest from '${projectPath}': ${error instanceof Error ? error.message : 'Unknown error'}`);
    }
  }

  /**
   * Update project manifest in a project directory
   */
  async updateProjectManifest(projectPath: string, manifest: ProjectManifest): Promise<void> {
    if (!projectPath || typeof projectPath !== 'string') {
      throw new Error('Project path must be a non-empty string');
    }

    if (!manifest || typeof manifest !== 'object') {
      throw new Error('Manifest must be a valid object');
    }

    // Use the actual project root where the manifest exists
    // This ensures we update the correct manifest location
    const nearestManifest = await this.findNearestManifest(projectPath);
    const actualProjectPath = nearestManifest?.projectPath || projectPath;
    const manifestPath = this.fileService.resolvePath(actualProjectPath, '.scaffold', 'manifest.json');

    try {
      await this.fileService.writeJson(manifestPath, manifest, {
        spaces: 2,
        atomic: true,
        createParentDirs: true
      });
    } catch (error) {
      throw new Error(`Failed to write project manifest to '${actualProjectPath}': ${error instanceof Error ? error.message : 'Unknown error'}`);
    }
  }

  /**
   * Initialize a new project manifest
   */
  initializeProjectManifest(projectName: string, templateSha: string): ProjectManifest {
    if (!projectName || typeof projectName !== 'string') {
      throw new Error('Project name must be a non-empty string');
    }

    if (!templateSha || typeof templateSha !== 'string') {
      throw new Error('Template SHA must be a non-empty string');
    }

    const now = new Date().toISOString();

    return {
      id: randomUUID(),
      version: '1.0.0',
      projectName,
      created: now,
      updated: now,
      templates: [],
      variables: {},
      history: []
    };
  }

  /**
   * Ensure project directory structure exists
   */
  async ensureProjectDirectory(projectPath: string): Promise<void> {
    if (!projectPath || typeof projectPath !== 'string') {
      throw new Error('Project path must be a non-empty string');
    }

    try {
      await this.fileService.ensureDirectory(projectPath);
      await this.fileService.ensureDirectory(this.fileService.resolvePath(projectPath, '.scaffold'));
    } catch (error) {
      throw new Error(`Failed to ensure project directory structure at '${projectPath}': ${error instanceof Error ? error.message : 'Unknown error'}`);
    }
  }

  /**
   * Apply a template to a project directory
   */
  private async applyTemplate(template: Template, projectPath: string, variables: Record<string, string>): Promise<void> {
    try {
      // Ensure rootFolder exists first
      const rootFolderPath = this.variableService.substituteInPath(template.rootFolder, variables);
      const fullRootFolderPath = this.fileService.resolvePath(projectPath, rootFolderPath);
      await this.fileService.createDirectory(fullRootFolderPath);

      // Create folders first
      for (const folder of template.folders) {
        const folderPath = this.variableService.substituteInPath(folder.path, variables);
        const fullFolderPath = this.fileService.resolvePath(projectPath, folderPath);

        await this.fileService.createDirectory(fullFolderPath, {
          mode: folder.permissions ? parseInt(folder.permissions, 8) : undefined
        });

        // Add .gitkeep if specified and directory is empty
        if (folder.gitkeep) {
          const gitkeepPath = this.fileService.resolvePath(fullFolderPath, '.gitkeep');
          await this.fileService.createFile(gitkeepPath, '', { overwrite: false });
        }
      }

      // Create files
      for (const file of template.files) {
        const filePath = this.variableService.substituteInPath(file.path, variables);
        const fullFilePath = this.fileService.resolvePath(projectPath, filePath);

        let content = '';

        if (file.content) {
          // Use inline content
          content = file.content;
        } else if (file.sourcePath) {
          // Read from template source file
          const templatePath = await this.findTemplateBySHA(template.id);
          if (!templatePath) {
            throw new Error(`Template path not found for template '${template.id}'`);
          }

          const sourceFilePath = this.fileService.resolvePath(templatePath, 'files', file.sourcePath);
          if (await this.fileService.exists(sourceFilePath)) {
            content = await this.fileService.readFile(sourceFilePath);
          }
        }

        // Apply variable substitution if enabled
        if (file.variables !== false && content) {
          content = this.variableService.substituteVariables(content, variables);
        }

        await this.fileService.createFile(fullFilePath, content, {
          mode: file.permissions ? parseInt(file.permissions, 8) : undefined,
          overwrite: true
        });
      }
    } catch (error) {
      throw new Error(`Failed to apply template '${template.name}': ${error instanceof Error ? error.message : 'Unknown error'}`);
    }
  }

  /**
   * Find template directory by ID
   */
  private async findTemplateBySHA(templateSha: string): Promise<string | null> {
    try {
<<<<<<< HEAD
      await this.templateService.getTemplate(templateSha);
      // The TemplateService should provide the path, but for now we'll reconstruct it
      // This is based on the pattern seen in TemplateService
      const homeDir = os.homedir();
      const templatesDir = this.fileService.resolvePath(homeDir, '.scaffold', 'templates');
      return this.fileService.resolvePath(templatesDir, templateSha);
=======
      await this.templateService.getTemplate(templateId);
      // The TemplateService should provide the path, but for now we'll reconstruct it
      // This is based on the pattern seen in TemplateService
      const templatesDir = this.fileService.resolvePath(os.homedir(), '.scaffold', 'templates');
      return this.fileService.resolvePath(templatesDir, templateId);
>>>>>>> 8ca89ce7
    } catch (error) {
      return null;
    }
  }
}<|MERGE_RESOLUTION|>--- conflicted
+++ resolved
@@ -726,10 +726,6 @@
     await this.updateProjectManifest(projectPath, manifest);
   }
 
-<<<<<<< HEAD
-  async cleanProject(_projectPath?: string): Promise<void> {
-    throw new Error('Not implemented');
-=======
   async cleanProject(projectPath?: string): Promise<void> {
     const targetPath = projectPath || process.cwd();
     const resolvedPath = this.fileService.resolvePath(targetPath);
@@ -829,7 +825,6 @@
     } catch (error) {
       throw new Error(`Failed to clean project at '${resolvedPath}': ${error instanceof Error ? error.message : 'Unknown error'}`);
     }
->>>>>>> 8ca89ce7
   }
 
   /**
@@ -1032,20 +1027,11 @@
    */
   private async findTemplateBySHA(templateSha: string): Promise<string | null> {
     try {
-<<<<<<< HEAD
       await this.templateService.getTemplate(templateSha);
       // The TemplateService should provide the path, but for now we'll reconstruct it
       // This is based on the pattern seen in TemplateService
-      const homeDir = os.homedir();
-      const templatesDir = this.fileService.resolvePath(homeDir, '.scaffold', 'templates');
+      const templatesDir = this.fileService.resolvePath(os.homedir(), '.scaffold', 'templates');
       return this.fileService.resolvePath(templatesDir, templateSha);
-=======
-      await this.templateService.getTemplate(templateId);
-      // The TemplateService should provide the path, but for now we'll reconstruct it
-      // This is based on the pattern seen in TemplateService
-      const templatesDir = this.fileService.resolvePath(os.homedir(), '.scaffold', 'templates');
-      return this.fileService.resolvePath(templatesDir, templateId);
->>>>>>> 8ca89ce7
     } catch (error) {
       return null;
     }
