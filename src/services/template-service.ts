/**
 * Template service for CRUD operations on templates
 */

import * as path from 'path';
import * as os from 'os';
import * as fs from 'fs-extra';
import * as semver from 'semver';

import type {
  Template,
  TemplateLibrary,
  TemplateSummary,
  TemplateSource,
} from '../models';

export interface ITemplateService {
  /**
   * Load all available templates from configured sources
   */
  loadTemplates(): Promise<TemplateLibrary>;

  /**
   * Get a specific template by ID
   */
  getTemplate(id: string): Promise<Template>;

  /**
   * Search templates by name or description
   */
  searchTemplates(query: string): Promise<TemplateSummary[]>;

  /**
   * Create a new template
   */
  createTemplate(template: Template): Promise<void>;

  /**
   * Update an existing template
   */
  updateTemplate(template: Template): Promise<void>;

  /**
   * Delete a template by ID
   */
  deleteTemplate(id: string): Promise<void>;

  /**
   * Install a template from a remote source
   */
  installTemplate(source: TemplateSource, templateId: string): Promise<void>;

  /**
   * Validate template structure and dependencies
   */
  validateTemplate(template: Template): Promise<string[]>;

  /**
   * Get template dependencies (recursive)
   */
  getTemplateDependencies(templateId: string): Promise<Template[]>;

  /**
   * Export template as .tar.gz archive
   */
  exportTemplate(templateId: string, outputPath: string): Promise<void>;

  /**
   * Import template from .tar.gz archive
   */
  importTemplate(archivePath: string): Promise<Template>;

  /**
   * Load template from filesystem
   */
  loadTemplate(templatePath: string): Promise<Template>;

  /**
   * Save template to filesystem
   */
  saveTemplate(template: Template): Promise<void>;
}

export class TemplateService implements ITemplateService {
  private readonly templatesDir: string;
  private readonly cacheDir: string;

  constructor() {
    this.templatesDir = path.join(os.homedir(), '.scaffold', 'templates');
    this.cacheDir = path.join(os.homedir(), '.scaffold', 'cache');
  }

  async loadTemplates(): Promise<TemplateLibrary> {
    await this.ensureDirectoriesExist();

    try {
      const templateSummaries: TemplateSummary[] = [];
      const templateDirs = await this.getTemplateDirectories();

      for (const templateDir of templateDirs) {
        try {
          const template = await this.loadTemplate(templateDir);
          templateSummaries.push({
            id: template.id,
            name: template.name,
            version: template.version,
            description: template.description,
            source: 'local',
            installed: true,
            lastUpdated: template.updated,
          });
        } catch (error) {
          console.warn(`Failed to load template from ${templateDir}:`, error);
        }
      }

      const sources: TemplateSource[] = [
        {
          type: 'global',
          path: this.templatesDir,
          priority: 100,
          enabled: true,
        },
      ];

      return {
        sources,
        templates: templateSummaries,
        lastUpdated: new Date().toISOString(),
      };
    } catch (error) {
      throw new Error(
        `Failed to load templates: ${error instanceof Error ? error.message : 'Unknown error'}`
      );
    }
  }

  async getTemplate(id: string): Promise<Template> {
    if (!id || typeof id !== 'string') {
      throw new Error('Template ID must be a non-empty string');
    }

    await this.ensureDirectoriesExist();

    const templatePath = await this.findTemplateById(id);
    if (!templatePath) {
      throw new Error(`Template with ID '${id}' not found`);
    }

    return this.loadTemplate(templatePath);
  }

  async searchTemplates(query: string): Promise<TemplateSummary[]> {
    if (!query || typeof query !== 'string') {
      throw new Error('Search query must be a non-empty string');
    }

    const library = await this.loadTemplates();
    const lowercaseQuery = query.toLowerCase();

    return library.templates.filter(
      template =>
        template.name.toLowerCase().includes(lowercaseQuery) ||
        template.description.toLowerCase().includes(lowercaseQuery)
    );
  }

  async createTemplate(template: Template): Promise<void> {
    const validationErrors = await this.validateTemplate(template);
    if (validationErrors.length > 0) {
      throw new Error(
        `Template validation failed: ${validationErrors.join(', ')}`
      );
    }

    await this.ensureDirectoriesExist();

    const existingTemplatePath = await this.findTemplateById(template.id);
    if (existingTemplatePath) {
      throw new Error(`Template with ID '${template.id}' already exists`);
    }

    const now = new Date().toISOString();
    const templateWithDates: Template = {
      ...template,
      created: template.created || now,
      updated: now,
    };

    await this.saveTemplate(templateWithDates);
  }

  async updateTemplate(template: Template): Promise<void> {
    const validationErrors = await this.validateTemplate(template);
    if (validationErrors.length > 0) {
      throw new Error(
        `Template validation failed: ${validationErrors.join(', ')}`
      );
    }

    await this.ensureDirectoriesExist();

    const existingTemplatePath = await this.findTemplateById(template.id);
    if (!existingTemplatePath) {
      throw new Error(`Template with ID '${template.id}' not found`);
    }

    const existingTemplate = await this.loadTemplate(existingTemplatePath);
    const updatedTemplate: Template = {
      ...template,
      created: existingTemplate.created,
      updated: new Date().toISOString(),
    };

    await this.saveTemplate(updatedTemplate);
  }

  async deleteTemplate(id: string): Promise<void> {
    if (!id || typeof id !== 'string') {
      throw new Error('Template ID must be a non-empty string');
    }

    await this.ensureDirectoriesExist();

    const templatePath = await this.findTemplateById(id);
    if (!templatePath) {
      throw new Error(`Template with ID '${id}' not found`);
    }

    try {
      await fs.remove(templatePath);
    } catch (error) {
      throw new Error(
        `Failed to delete template '${id}': ${error instanceof Error ? error.message : 'Unknown error'}`
      );
    }
  }

  async installTemplate(): Promise<void> {
    throw new Error('Remote template installation not yet implemented');
  }

  async validateTemplate(template: Template): Promise<string[]> {
    const errors: string[] = [];

    if (!template.id || typeof template.id !== 'string') {
      errors.push('Template ID is required and must be a string');
    }

    if (!template.name || typeof template.name !== 'string') {
      errors.push('Template name is required and must be a string');
    }

    if (!template.version || typeof template.version !== 'string') {
      errors.push('Template version is required and must be a string');
    } else if (!semver.valid(template.version)) {
      errors.push('Template version must be a valid semantic version');
    }

    if (!template.description || typeof template.description !== 'string') {
      errors.push('Template description is required and must be a string');
    }

    if (!template.rootFolder || typeof template.rootFolder !== 'string') {
      errors.push('Template rootFolder is required and must be a string');
    } else {
      // Validate rootFolder - allow "." for current directory or a simple directory name
      if (
        template.rootFolder !== '.' &&
        !/^[a-zA-Z0-9_-]+$/.test(template.rootFolder)
      ) {
        errors.push(
          'Template rootFolder must be "." or a simple directory name (alphanumeric, underscore, hyphen only)'
        );
      }
      if (
        template.rootFolder !== '.' &&
        (template.rootFolder.startsWith('.') ||
          template.rootFolder.startsWith('-'))
      ) {
        errors.push(
          'Template rootFolder cannot start with a dot or hyphen (except for ".")'
        );
      }
    }

    if (!Array.isArray(template.folders)) {
      errors.push('Template folders must be an array');
    } else {
      template.folders.forEach((folder, index) => {
        if (!folder.path || typeof folder.path !== 'string') {
          errors.push(`Folder ${index}: path is required and must be a string`);
<<<<<<< HEAD
        } else {
          // Validate path is relative (doesn't start with / or contain ..)
          if (folder.path.startsWith('/')) {
            errors.push(`Folder ${index}: path '${folder.path}' must be relative (cannot start with '/')`);
          }
          if (folder.path.includes('../')) {
            errors.push(`Folder ${index}: path '${folder.path}' cannot contain '../' (directory traversal)`);
=======
        } else if (template.rootFolder) {
          // Validate that folder path starts with rootFolder
          if (template.rootFolder === '.') {
            // For current directory, paths should start with "./"
            if (!folder.path.startsWith('./') && folder.path !== '.') {
              errors.push(
                `Folder ${index}: path '${folder.path}' must start with './' when rootFolder is '.'`
              );
            }
          } else {
            if (
              !folder.path.startsWith(template.rootFolder + '/') &&
              folder.path !== template.rootFolder
            ) {
              errors.push(
                `Folder ${index}: path '${folder.path}' must start with rootFolder '${template.rootFolder}/'`
              );
            }
>>>>>>> a40a1949
          }
        }
      });
    }

    if (!Array.isArray(template.files)) {
      errors.push('Template files must be an array');
    } else {
      template.files.forEach((file, index) => {
        if (!file.path || typeof file.path !== 'string') {
          errors.push(`File ${index}: path is required and must be a string`);
<<<<<<< HEAD
        } else {
          // Validate path is relative (doesn't start with / or contain ..)
          if (file.path.startsWith('/')) {
            errors.push(`File ${index}: path '${file.path}' must be relative (cannot start with '/')`);
          }
          if (file.path.includes('../')) {
            errors.push(`File ${index}: path '${file.path}' cannot contain '../' (directory traversal)`);
=======
        } else if (template.rootFolder) {
          // Validate that file path starts with rootFolder
          if (template.rootFolder === '.') {
            // For current directory, paths should start with "./"
            if (!file.path.startsWith('./')) {
              errors.push(
                `File ${index}: path '${file.path}' must start with './' when rootFolder is '.'`
              );
            }
          } else {
            if (!file.path.startsWith(template.rootFolder + '/')) {
              errors.push(
                `File ${index}: path '${file.path}' must start with rootFolder '${template.rootFolder}/'`
              );
            }
>>>>>>> a40a1949
          }
        }
        if (!file.sourcePath && !file.content) {
          errors.push(
            `File ${index}: either sourcePath or content must be provided`
          );
        }
      });
    }

    if (!Array.isArray(template.variables)) {
      errors.push('Template variables must be an array');
    } else {
      const variableNames = new Set<string>();
      template.variables.forEach((variable, index) => {
        if (!variable.name || typeof variable.name !== 'string') {
          errors.push(
            `Variable ${index}: name is required and must be a string`
          );
        } else if (variableNames.has(variable.name)) {
          errors.push(
            `Variable ${index}: duplicate variable name '${variable.name}'`
          );
        } else {
          variableNames.add(variable.name);
        }

        if (!variable.description || typeof variable.description !== 'string') {
          errors.push(
            `Variable ${index}: description is required and must be a string`
          );
        }

        if (typeof variable.required !== 'boolean') {
          errors.push(`Variable ${index}: required must be a boolean`);
        }

        if (variable.pattern && typeof variable.pattern !== 'string') {
          errors.push(`Variable ${index}: pattern must be a string`);
        }
      });
    }

    if (!template.rules || typeof template.rules !== 'object') {
      errors.push('Template rules are required and must be an object');
    } else {
      if (typeof template.rules.strictMode !== 'boolean') {
        errors.push('Template rules.strictMode must be a boolean');
      }

      if (typeof template.rules.allowExtraFiles !== 'boolean') {
        errors.push('Template rules.allowExtraFiles must be a boolean');
      }

      if (typeof template.rules.allowExtraFolders !== 'boolean') {
        errors.push('Template rules.allowExtraFolders must be a boolean');
      }

      if (
        !['skip', 'replace', 'prompt', 'merge'].includes(
          template.rules.conflictResolution
        )
      ) {
        errors.push(
          'Template rules.conflictResolution must be one of: skip, replace, prompt, merge'
        );
      }

      if (!Array.isArray(template.rules.excludePatterns)) {
        errors.push('Template rules.excludePatterns must be an array');
      }

      if (!Array.isArray(template.rules.rules)) {
        errors.push('Template rules.rules must be an array');
      } else {
        const ruleIds = new Set<string>();
        template.rules.rules.forEach((rule, index) => {
          if (!rule.id || typeof rule.id !== 'string') {
            errors.push(`Rule ${index}: id is required and must be a string`);
          } else if (ruleIds.has(rule.id)) {
            errors.push(`Rule ${index}: duplicate rule ID '${rule.id}'`);
          } else {
            ruleIds.add(rule.id);
          }

          if (!rule.name || typeof rule.name !== 'string') {
            errors.push(`Rule ${index}: name is required and must be a string`);
          }

          if (!rule.target || typeof rule.target !== 'string') {
<<<<<<< HEAD
            errors.push(`Rule ${index}: target is required and must be a string`);
          } else {
            // Validate target is relative (doesn't start with / or contain ..)
            if (rule.target.startsWith('/')) {
              errors.push(`Rule ${index}: target '${rule.target}' must be relative (cannot start with '/')`);
            }
            if (rule.target.includes('../')) {
              errors.push(`Rule ${index}: target '${rule.target}' cannot contain '../' (directory traversal)`);
=======
            errors.push(
              `Rule ${index}: target is required and must be a string`
            );
          } else if (template.rootFolder) {
            // Validate that rule target starts with rootFolder
            if (template.rootFolder === '.') {
              // For current directory, targets should start with "./"
              if (!rule.target.startsWith('./') && rule.target !== '.') {
                errors.push(
                  `Rule ${index}: target '${rule.target}' must start with './' when rootFolder is '.'`
                );
              }
            } else {
              if (
                !rule.target.startsWith(template.rootFolder + '/') &&
                rule.target !== template.rootFolder
              ) {
                errors.push(
                  `Rule ${index}: target '${rule.target}' must start with rootFolder '${template.rootFolder}/'`
                );
              }
>>>>>>> a40a1949
            }
          }

          if (!['error', 'warning'].includes(rule.severity)) {
            errors.push(`Rule ${index}: severity must be 'error' or 'warning'`);
          }
        });
      }
    }

    if (template.dependencies && !Array.isArray(template.dependencies)) {
      errors.push('Template dependencies must be an array if provided');
    }

    return errors;
  }

  async getTemplateDependencies(templateId: string): Promise<Template[]> {
    const template = await this.getTemplate(templateId);
    const dependencies: Template[] = [];
    const visited = new Set<string>();

    const collectDependencies = async (
      currentTemplate: Template
    ): Promise<void> => {
      if (!currentTemplate.dependencies) {
        return;
      }

      for (const depId of currentTemplate.dependencies) {
        if (visited.has(depId)) {
          continue;
        }

        visited.add(depId);

        try {
          const depTemplate = await this.getTemplate(depId);
          dependencies.push(depTemplate);
          await collectDependencies(depTemplate);
        } catch (error) {
          throw new Error(
            `Failed to resolve dependency '${depId}': ${error instanceof Error ? error.message : 'Unknown error'}`
          );
        }
      }
    };

    await collectDependencies(template);
    return dependencies;
  }

  async exportTemplate(templateId: string, outputPath: string): Promise<void> {
    const template = await this.getTemplate(templateId);
    const templatePath = await this.findTemplateById(templateId);

    if (!templatePath) {
      throw new Error(`Template with ID '${templateId}' not found`);
    }

    try {
      await fs.ensureDir(path.dirname(outputPath));

      const exportData = {
        template,
        files: {} as Record<string, string>,
      };

      const templateFilesDir = path.join(templatePath, 'files');
      if (await fs.pathExists(templateFilesDir)) {
        const fileList = await this.getFileList(templateFilesDir);
        for (const filePath of fileList) {
          const relativePath = path.relative(templateFilesDir, filePath);
          const content = await fs.readFile(filePath, 'utf-8');
          exportData.files[relativePath] = content;
        }
      }

      await fs.writeJson(outputPath, exportData, { spaces: 2 });
    } catch (error) {
      throw new Error(
        `Failed to export template '${templateId}': ${error instanceof Error ? error.message : 'Unknown error'}`
      );
    }
  }

  async importTemplate(archivePath: string): Promise<Template> {
    if (!(await fs.pathExists(archivePath))) {
      throw new Error(`Archive file '${archivePath}' does not exist`);
    }

    try {
      const exportData = await fs.readJson(archivePath);

      if (!exportData.template || typeof exportData.template !== 'object') {
        throw new Error('Invalid export file: missing template data');
      }

      const template: Template = exportData.template;

      const existingTemplatePath = await this.findTemplateById(template.id);
      if (existingTemplatePath) {
        throw new Error(`Template with ID '${template.id}' already exists`);
      }

      await this.saveTemplate(template);

      if (exportData.files && typeof exportData.files === 'object') {
        const templateFilesDir = path.join(
          this.templatesDir,
          template.id,
          'files'
        );
        await fs.ensureDir(templateFilesDir);

        for (const [relativePath, content] of Object.entries(
          exportData.files
        )) {
          if (typeof content === 'string') {
            const filePath = path.join(templateFilesDir, relativePath);
            await fs.ensureDir(path.dirname(filePath));
            await fs.writeFile(filePath, content, 'utf-8');
          }
        }
      }

      return template;
    } catch (error) {
      throw new Error(
        `Failed to import template: ${error instanceof Error ? error.message : 'Unknown error'}`
      );
    }
  }

  async loadTemplate(templatePath: string): Promise<Template> {
    const templateJsonPath = path.join(templatePath, 'template.json');

    if (!(await fs.pathExists(templateJsonPath))) {
      throw new Error(`Template definition not found at ${templateJsonPath}`);
    }

    try {
      const templateJson = await fs.readJson(templateJsonPath);
      const validationErrors = await this.validateTemplate(templateJson);

      if (validationErrors.length > 0) {
        throw new Error(`Invalid template: ${validationErrors.join(', ')}`);
      }

      return templateJson as Template;
    } catch (error) {
      if (error instanceof SyntaxError) {
        throw new Error(
          `Invalid JSON in template definition: ${error.message}`
        );
      }
      throw error;
    }
  }

  async saveTemplate(template: Template): Promise<void> {
    const templateDir = path.join(this.templatesDir, template.id);
    const templateJsonPath = path.join(templateDir, 'template.json');

    try {
      await fs.ensureDir(templateDir);
      await fs.writeJson(templateJsonPath, template, { spaces: 2 });
    } catch (error) {
      throw new Error(
        `Failed to save template '${template.id}': ${error instanceof Error ? error.message : 'Unknown error'}`
      );
    }
  }

  private async ensureDirectoriesExist(): Promise<void> {
    try {
      await fs.ensureDir(this.templatesDir);
      await fs.ensureDir(this.cacheDir);
    } catch (error) {
      throw new Error(
        `Failed to create scaffold directories: ${error instanceof Error ? error.message : 'Unknown error'}`
      );
    }
  }

  private async getTemplateDirectories(): Promise<string[]> {
    try {
      const entries = await fs.readdir(this.templatesDir, {
        withFileTypes: true,
      });
      return entries
        .filter(entry => entry.isDirectory())
        .map(entry => path.join(this.templatesDir, entry.name));
    } catch (error) {
      if ((error as NodeJS.ErrnoException).code === 'ENOENT') {
        return [];
      }
      throw error;
    }
  }

  private async findTemplateById(id: string): Promise<string | null> {
    const templateDirs = await this.getTemplateDirectories();

    for (const templateDir of templateDirs) {
      try {
        const template = await this.loadTemplate(templateDir);
        if (template.id === id) {
          return templateDir;
        }
      } catch (error) {
        continue;
      }
    }

    return null;
  }

  private async getFileList(directory: string): Promise<string[]> {
    const files: string[] = [];

    const processDirectory = async (dir: string): Promise<void> => {
      const entries = await fs.readdir(dir, { withFileTypes: true });

      for (const entry of entries) {
        const fullPath = path.join(dir, entry.name);

        if (entry.isDirectory()) {
          await processDirectory(fullPath);
        } else if (entry.isFile()) {
          files.push(fullPath);
        }
      }
    };

    await processDirectory(directory);
    return files;
  }
}<|MERGE_RESOLUTION|>--- conflicted
+++ resolved
@@ -290,7 +290,6 @@
       template.folders.forEach((folder, index) => {
         if (!folder.path || typeof folder.path !== 'string') {
           errors.push(`Folder ${index}: path is required and must be a string`);
-<<<<<<< HEAD
         } else {
           // Validate path is relative (doesn't start with / or contain ..)
           if (folder.path.startsWith('/')) {
@@ -298,26 +297,6 @@
           }
           if (folder.path.includes('../')) {
             errors.push(`Folder ${index}: path '${folder.path}' cannot contain '../' (directory traversal)`);
-=======
-        } else if (template.rootFolder) {
-          // Validate that folder path starts with rootFolder
-          if (template.rootFolder === '.') {
-            // For current directory, paths should start with "./"
-            if (!folder.path.startsWith('./') && folder.path !== '.') {
-              errors.push(
-                `Folder ${index}: path '${folder.path}' must start with './' when rootFolder is '.'`
-              );
-            }
-          } else {
-            if (
-              !folder.path.startsWith(template.rootFolder + '/') &&
-              folder.path !== template.rootFolder
-            ) {
-              errors.push(
-                `Folder ${index}: path '${folder.path}' must start with rootFolder '${template.rootFolder}/'`
-              );
-            }
->>>>>>> a40a1949
           }
         }
       });
@@ -329,7 +308,6 @@
       template.files.forEach((file, index) => {
         if (!file.path || typeof file.path !== 'string') {
           errors.push(`File ${index}: path is required and must be a string`);
-<<<<<<< HEAD
         } else {
           // Validate path is relative (doesn't start with / or contain ..)
           if (file.path.startsWith('/')) {
@@ -337,23 +315,6 @@
           }
           if (file.path.includes('../')) {
             errors.push(`File ${index}: path '${file.path}' cannot contain '../' (directory traversal)`);
-=======
-        } else if (template.rootFolder) {
-          // Validate that file path starts with rootFolder
-          if (template.rootFolder === '.') {
-            // For current directory, paths should start with "./"
-            if (!file.path.startsWith('./')) {
-              errors.push(
-                `File ${index}: path '${file.path}' must start with './' when rootFolder is '.'`
-              );
-            }
-          } else {
-            if (!file.path.startsWith(template.rootFolder + '/')) {
-              errors.push(
-                `File ${index}: path '${file.path}' must start with rootFolder '${template.rootFolder}/'`
-              );
-            }
->>>>>>> a40a1949
           }
         }
         if (!file.sourcePath && !file.content) {
@@ -444,7 +405,6 @@
           }
 
           if (!rule.target || typeof rule.target !== 'string') {
-<<<<<<< HEAD
             errors.push(`Rule ${index}: target is required and must be a string`);
           } else {
             // Validate target is relative (doesn't start with / or contain ..)
@@ -453,29 +413,6 @@
             }
             if (rule.target.includes('../')) {
               errors.push(`Rule ${index}: target '${rule.target}' cannot contain '../' (directory traversal)`);
-=======
-            errors.push(
-              `Rule ${index}: target is required and must be a string`
-            );
-          } else if (template.rootFolder) {
-            // Validate that rule target starts with rootFolder
-            if (template.rootFolder === '.') {
-              // For current directory, targets should start with "./"
-              if (!rule.target.startsWith('./') && rule.target !== '.') {
-                errors.push(
-                  `Rule ${index}: target '${rule.target}' must start with './' when rootFolder is '.'`
-                );
-              }
-            } else {
-              if (
-                !rule.target.startsWith(template.rootFolder + '/') &&
-                rule.target !== template.rootFolder
-              ) {
-                errors.push(
-                  `Rule ${index}: target '${rule.target}' must start with rootFolder '${template.rootFolder}/'`
-                );
-              }
->>>>>>> a40a1949
             }
           }
 
