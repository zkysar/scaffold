--- conflicted
+++ resolved
@@ -288,13 +288,7 @@
     try {
       await fs.remove(templatePath);
     } catch (error) {
-<<<<<<< HEAD
       throw new Error(`Failed to delete template '${shortSHA(fullSHA)}': ${error instanceof Error ? error.message : 'Unknown error'}`);
-=======
-      throw new Error(
-        `Failed to delete template '${id}': ${error instanceof Error ? error.message : 'Unknown error'}`
-      );
->>>>>>> a40a1949
     }
   }
 
@@ -589,13 +583,7 @@
 
       await fs.writeJson(outputPath, exportData, { spaces: 2 });
     } catch (error) {
-<<<<<<< HEAD
       throw new Error(`Failed to export template '${shortSHA(template.id)}': ${error instanceof Error ? error.message : 'Unknown error'}`);
-=======
-      throw new Error(
-        `Failed to export template '${templateId}': ${error instanceof Error ? error.message : 'Unknown error'}`
-      );
->>>>>>> a40a1949
     }
   }
 
