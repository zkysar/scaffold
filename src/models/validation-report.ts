/**
 * Validation report data models and interfaces
 */

import { RuleFix } from './template';

export interface ValidationError {
<<<<<<< HEAD
  id: string;                    // Unique error identifier (UUID v4)
  severity: "error" | "critical";
  templateSha: string;           // SHA of template that was violated
  ruleId: string;                // Which specific rule was violated
  path: string;                  // Problem file/folder
  expected: string;              // What should be there
  actual: string;                // What is there
  fix?: RuleFix;                 // How to fix this error (from rule)
  fixApplied?: boolean;          // Was auto-fix attempted
  message: string;               // Error message
  file?: string;                 // File path for display
  rule?: string;                 // Rule name for display
  suggestion?: string;           // Suggestion for fixing
=======
  id: string; // Unique error identifier (UUID v4)
  severity: 'error' | 'critical';
  templateId: string; // Which template was violated
  ruleId: string; // Which specific rule was violated
  path: string; // Problem file/folder
  expected: string; // What should be there
  actual: string; // What is there
  fix?: RuleFix; // How to fix this error (from rule)
  fixApplied?: boolean; // Was auto-fix attempted
  message: string; // Error message
  file?: string; // File path for display
  rule?: string; // Rule name for display
  suggestion?: string; // Suggestion for fixing
>>>>>>> a40a1949
}

export interface ValidationWarning {
  id: string; // Unique warning identifier (UUID v4)
  template: string;
  path: string;
  message: string;
  suggestion?: string;
  file?: string; // File path for display
  rule?: string; // Rule name for display
}

export interface ValidationStats {
  filesChecked: number;
  foldersChecked: number;
  templatesChecked: number;
  errorsFound: number;
  warningsFound: number;
  executionTime: number; // Milliseconds
  rulesEvaluated: number;
  errorCount: number;
  warningCount: number;
  duration: number; // Milliseconds (alias for executionTime)
}

export interface ValidationReport {
  id: string; // Unique report identifier (UUID v4)
  timestamp: string; // ISO 8601 date
  projectId?: string; // Reference to ProjectManifest.id
  projectName?: string; // Project name for display
  projectPath?: string; // Project path
  templates?: string[]; // Templates being checked
  valid?: boolean; // Overall validation result
  errors: ValidationError[]; // Problems found
  warnings: ValidationWarning[]; // Non-critical issues
  suggestions?: string[]; // Improvement suggestions
  stats: ValidationStats; // Summary numbers
  passedRules?: string[]; // Rules that passed
  skippedRules?: string[]; // Rules that were skipped
}<|MERGE_RESOLUTION|>--- conflicted
+++ resolved
@@ -5,7 +5,6 @@
 import { RuleFix } from './template';
 
 export interface ValidationError {
-<<<<<<< HEAD
   id: string;                    // Unique error identifier (UUID v4)
   severity: "error" | "critical";
   templateSha: string;           // SHA of template that was violated
@@ -19,21 +18,6 @@
   file?: string;                 // File path for display
   rule?: string;                 // Rule name for display
   suggestion?: string;           // Suggestion for fixing
-=======
-  id: string; // Unique error identifier (UUID v4)
-  severity: 'error' | 'critical';
-  templateId: string; // Which template was violated
-  ruleId: string; // Which specific rule was violated
-  path: string; // Problem file/folder
-  expected: string; // What should be there
-  actual: string; // What is there
-  fix?: RuleFix; // How to fix this error (from rule)
-  fixApplied?: boolean; // Was auto-fix attempted
-  message: string; // Error message
-  file?: string; // File path for display
-  rule?: string; // Rule name for display
-  suggestion?: string; // Suggestion for fixing
->>>>>>> a40a1949
 }
 
 export interface ValidationWarning {
