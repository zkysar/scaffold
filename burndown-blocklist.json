--- conflicted
+++ resolved
@@ -49,16 +49,9 @@
   },
   "statistics": {
     "totalTests": 354,
-<<<<<<< HEAD
     "passingTests": 195,
     "failingTests": 159,
     "blockedTestFiles": 34,
     "passingTestFiles": 9
-=======
-    "passingTests": 194,
-    "failingTests": 160,
-    "blockedTestFiles": 34,
-    "passingTestFiles": 7
->>>>>>> ac9ec9e7
   }
 }