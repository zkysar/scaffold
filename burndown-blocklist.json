{
  "version": "1.0.0",
  "description": "Burndown blocklist for failing tests and ESLint violations",
  "created": "2025-09-23",
  "tests": {
    "description": "Test files with failing tests that should be skipped in pre-commit",
    "blocked": [
      "tests/unit/services/completion-providers/file-completion-provider.test.ts",
      "tests/unit/services/completion-providers/project-completion-provider.test.ts",
      "tests/unit/services/completion-providers/template-completion-provider.test.ts",
      "tests/unit/cli/commands/new.test.ts",
      "tests/unit/cli/commands/fix.test.ts",
      "tests/contract/commands/scaffold-check.test.ts",
      "tests/contract/commands/scaffold-clean.test.ts",
      "tests/contract/commands/scaffold-config.test.ts",
      "tests/contract/commands/scaffold-extend.test.ts",
      "tests/contract/commands/scaffold-fix.test.ts",
      "tests/contract/commands/scaffold-new.test.ts",
      "tests/contract/commands/scaffold-show.test.ts",
      "tests/contract/commands/scaffold-template.test.ts",
      "tests/integration/cli/cli-commands.test.ts",
      "tests/integration/cli/completion/complete.test.ts",
      "tests/integration/cli/completion/install.test.ts",
      "tests/integration/cli/completion/script.test.ts",
      "tests/integration/cli/completion/status.test.ts",
      "tests/integration/cli/completion/uninstall.test.ts",
      "tests/integration/commands/extend.test.ts",
      "tests/integration/commands/fix.test.ts",
      "tests/integration/commands/new.test.ts",
      "tests/integration/commands/template-alias.test.ts",
      "tests/integration/commands/template.test.ts",
      "tests/contract/import-conventions.test.ts",
      "tests/unit/cli/commands/template.test.ts",
      "tests/unit/services/configuration.service.test.ts",
      "tests/unit/services/file-system.service.test.ts",
      "tests/unit/services/project-creation.service.test.ts",
      "tests/unit/services/project-extension.service.test.ts",
      "tests/unit/services/project-fix.service.test.ts",
      "tests/unit/services/project-manifest.service.test.ts",
      "tests/unit/services/project-validation.service.test.ts",
      "tests/unit/services/template-identifier.service.test.ts",
      "tests/unit/services/variable-substitution-service.test.ts"
    ]
  },
  "eslint": {
    "description": "ESLint violations to ignore during pre-commit",
    "rules": {
      "no-console": {
        "description": "Console statements to be removed",
        "files": []
      }
    }
  },
  "statistics": {
<<<<<<< HEAD
    "totalTests": 851,
    "passingTests": 496,
    "failingTests": 354,
    "blockedTestFiles": 35,
=======
    "totalTests": 892,
    "passingTests": 533,
    "failingTests": 358,
    "blockedTestFiles": 34,
>>>>>>> 9155380f
    "passingTestFiles": 6
  }
}<|MERGE_RESOLUTION|>--- conflicted
+++ resolved
@@ -52,17 +52,10 @@
     }
   },
   "statistics": {
-<<<<<<< HEAD
-    "totalTests": 851,
-    "passingTests": 496,
-    "failingTests": 354,
-    "blockedTestFiles": 35,
-=======
     "totalTests": 892,
     "passingTests": 533,
     "failingTests": 358,
     "blockedTestFiles": 34,
->>>>>>> 9155380f
     "passingTestFiles": 6
   }
 }